"""
VoxelAnalyzer: A tool for analyzing voxel-based neuroimaging data

This module provides functionality for analyzing voxel-based data from medical imaging,
particularly focusing on field analysis in specific regions of interest (ROIs).

Inputs:
    - NIfTI files containing field data
    - Atlas files (NIfTI/MGZ) for cortical parcellation
    - ROI specifications (coordinates, regions)

Outputs:
    - Statistical measures (mean, min, max)
    - ROI masks
    - Visualization files (optional)

Example Usage:
    ```python
    # Initialize analyzer
    analyzer = VoxelAnalyzer(
        field_nifti="/path/to/field.nii.gz",
        subject_dir="/path/to/subject",
        output_dir="/path/to/output"
    )

    # Analyze a spherical ROI
    sphere_results = analyzer.analyze_sphere(
        center_coordinates=[0, 0, 0],
        radius=10,
        visualize=True
    )

    # Analyze a cortical region
    cortex_results = analyzer.analyze_cortex(
        atlas_file="/path/to/atlas.mgz",
        target_region="Left-Hippocampus"
    )

    # Analyze whole head
    whole_head_results = analyzer.analyze_whole_head(
        atlas_file="/path/to/atlas.mgz",
        visualize=True
    )
    ```

Dependencies:
    - numpy
    - nibabel
    - subprocess (for FreeSurfer operations)
"""

import os
import numpy as np
import nibabel as nib
import subprocess
import tempfile
from pathlib import Path
import time
from visualizer import VoxelVisualizer
import csv
from datetime import datetime
import sys
import traceback

# Configure matplotlib for non-interactive backend before importing
import matplotlib
matplotlib.use('Agg')  # Use non-interactive backend
import matplotlib.pyplot as plt

# Add the parent directory to the path to access utils
sys.path.insert(0, os.path.join(os.path.dirname(__file__), '..'))
from utils import logging_util


class VoxelAnalyzer:
    """
    A class for analyzing voxel-based data from medical imaging.
    
    This class provides methods for analyzing field data in specific regions of interest,
    including spherical ROIs and cortical regions defined by an atlas.
    
    Attributes:
        field_nifti (str): Path to the NIfTI file containing field data
        subject_dir (str): Directory containing subject data
        output_dir (str): Directory where analysis results will be saved
        visualizer (VoxelVisualizer): Instance of visualizer for generating plots
    """
    
    def __init__(self, field_nifti: str, subject_dir: str, output_dir: str, logger=None):
        """
        Initialize the VoxelAnalyzer with paths to required data.
        
        Args:
            field_nifti (str): Path to the NIfTI file containing field data
            subject_dir (str): Directory containing subject data
            output_dir (str): Directory where analysis results will be saved
            logger: Optional logger instance to use. If None, creates its own.
            
        Raises:
            FileNotFoundError: If field_nifti file does not exist
        """
        self.field_nifti = field_nifti
        self.subject_dir = subject_dir
        self.output_dir = output_dir
        
        # Set up logger - use provided logger or create a new one
        if logger is not None:
            # Create a child logger to distinguish voxel analyzer logs
            self.logger = logger.getChild('voxel_analyzer')
        else:
            # Create our own logger if none provided
            time_stamp = time.strftime('%Y%m%d_%H%M%S')
            
            # Extract subject ID from subject_dir (e.g., m2m_subject -> subject)
            subject_id = os.path.basename(self.subject_dir).split('_')[1] if '_' in os.path.basename(self.subject_dir) else os.path.basename(self.subject_dir)
            
            # Create derivatives/log/sub-* directory structure
            log_dir = os.path.join('derivatives', 'logs', f'sub-{subject_id}')
            os.makedirs(log_dir, exist_ok=True)
            
            # Create log file in the new directory
            log_file = os.path.join(log_dir, f'voxel_analyzer_{time_stamp}.log')
            self.logger = logging_util.get_logger('voxel_analyzer', log_file, overwrite=True)
        
        # Initialize visualizer with logger
        self.visualizer = VoxelVisualizer(output_dir, self.logger)
        
        # Create output directory if it doesn't exist
        if not os.path.exists(output_dir):
            self.logger.info(f"Creating output directory: {output_dir}")
            os.makedirs(output_dir)
        
        # Validate that field_nifti exists
        if not os.path.exists(field_nifti):
            self.logger.error(f"Field file not found: {field_nifti}")
            raise FileNotFoundError(f"Field file not found: {field_nifti}")
        
        self.logger.info(f"Voxel analyzer initialized successfully")
        self.logger.info(f"Field NIfTI path: {field_nifti}")
        self.logger.info(f"Subject directory: {subject_dir}")
        self.logger.info(f"Output directory: {output_dir}")

    def _extract_atlas_type(self, atlas_file):
        """
        Extract atlas type from filename by looking for common atlas names.
        
        Args:
            atlas_file (str): Path to the atlas file
            
        Returns:
            str: Atlas type if found, otherwise 'custom'
            
        Example:
            >>> analyzer._extract_atlas_type("/path/to/subject_dk40.mgz")
            'DK40'
        """
        atlas_file = os.path.basename(atlas_file).lower()
        
        # Check for common atlas types in filename
        if 'dk40' in atlas_file:
            return 'DK40'
        if 'DKT' in atlas_file:
            return 'DKT'
        elif 'hcp_mmp1' in atlas_file:
            return 'HCP_MMP1'
        elif 'a2009s' in atlas_file:
            return 'a2009s'
        else:
            return 'custom'

    def analyze_whole_head(self, atlas_file, visualize=False):
        """
        Analyze all regions in the specified atlas.
        """
        start_time = time.time()
        self.logger.info(f"Starting whole head analysis of atlas: {atlas_file}")
        
        # Extract atlas type from filename
        atlas_type = self._extract_atlas_type(atlas_file)
        self.logger.info(f"Detected atlas type: {atlas_type}")
        
        try:
            # Load region information once
            region_info = self.get_atlas_regions(atlas_file)
            
            # Load atlas and field data once
            self.logger.info(f"Loading atlas from {atlas_file}...")
            atlas_tuple = self.load_brain_image(atlas_file)
            atlas_img, atlas_arr = atlas_tuple
            
            self.logger.info(f"Loading field from {self.field_nifti}...")
            field_tuple = self.load_brain_image(self.field_nifti)
            field_img, field_arr = field_tuple
            
            # Handle 4D field data (extract first volume if multiple volumes)
            if len(field_arr.shape) == 4:
                self.logger.info(f"Detected 4D field data with shape {field_arr.shape}")
                field_shape_3d = field_arr.shape[:3]
                # If time dimension is 1, we can simply reshape to 3D
                if field_arr.shape[3] == 1:
                    self.logger.info("Reshaping 4D field data to 3D")
                    field_arr = field_arr[:,:,:,0]
                else:
                    self.logger.warning(f"4D field has {field_arr.shape[3]} volumes. Using only the first volume.")
                    field_arr = field_arr[:,:,:,0]
            else:
                field_shape_3d = field_arr.shape
            
            # Check if resampling is needed and do it once if necessary
            if atlas_arr.shape != field_shape_3d:
                self.logger.info("Atlas and field dimensions don't match, attempting to resample...")
                self.logger.debug(f"Atlas shape: {atlas_arr.shape}")
                self.logger.debug(f"Field shape: {field_arr.shape}")

                # Resample the atlas to match the field data, passing atlas_file
                atlas_img, atlas_arr = self.resample_to_match(
                    atlas_img,
                    field_shape_3d,  # Use only the spatial dimensions
                    field_img.affine,
                    source_path=atlas_file  # Pass the atlas file path
                )
                
                # Verify the resampling worked
                if atlas_arr.shape != field_shape_3d:
                    raise ValueError(f"Failed to resample atlas to match field dimensions: {atlas_arr.shape} vs {field_shape_3d}")
            
            field_tuple = (field_img, field_arr)
            
            # Dictionary to store results for each region
            results = {}
            
            # Analyze each region in the atlas
            for region_id, info in region_info.items():
                region_name = info['name']
                try:
                    self.logger.info(f"Processing region: {region_name}")
                    
                    # Create a directory for this region in the main output directory
                    region_dir = os.path.join(self.output_dir, region_name)
                    os.makedirs(region_dir, exist_ok=True)
                    
                    # Create mask for this region
                    region_mask = (atlas_arr == region_id)
                    
                    # Check if the mask contains any voxels
                    mask_count = np.sum(region_mask)
                    if mask_count == 0:
                        self.logger.warning(f"Warning: Region {region_name} (ID: {region_id}) contains 0 voxels in the atlas")
                        region_results = {
                            'mean_value': None,
                            'max_value': None,
                            'min_value': None,
                            'focality': None,
                            'voxels_in_roi': 0
                        }
                        
                        # Store in the overall results
                        results[region_name] = region_results
                        
                        continue
                    
                    # Filter for voxels with positive values
                    value_mask = (field_arr > 0)
                    combined_mask = region_mask & value_mask
                    
                    # Extract field values after filtering
                    field_values = field_arr[combined_mask]
                    
                    # Check if any voxels remain after filtering
                    filtered_count = len(field_values)
                    if filtered_count == 0:
                        self.logger.warning(f"Warning: Region {region_name} (ID: {region_id}) has no voxels with positive values")
                        region_results = {
                            'mean_value': None,
                            'max_value': None,
                            'min_value': None,
                            'focality': None,
                            'voxels_in_roi': 0
                        }
                        
                        # Store in the overall results
                        results[region_name] = region_results
                        
                        continue
                    
                    # Calculate statistics
                    mean_value = np.mean(field_values)
                    max_value = np.max(field_values)
                    min_value = np.min(field_values)

                    # Calculate focality (roi_average / whole_brain_average)
                    # Only include positive values in the whole brain average
                    whole_brain_positive_mask = field_arr > 0
                    whole_brain_average = np.mean(field_arr[whole_brain_positive_mask])
                    focality = mean_value / whole_brain_average
                    
                    # Log the whole brain average for debugging
                    self.logger.info(f"Whole brain average (denominator for focality): {whole_brain_average:.6f}")
                    
                    # Create result dictionary for this region
                    region_results = {
                        'mean_value': mean_value,
                        'max_value': max_value,
                        'min_value': min_value,
                        'focality': focality,
                        'voxels_in_roi': filtered_count  # Store the number of voxels
                    }
                    
                    # Store in the overall results
                    results[region_name] = region_results
                    
                    # Generate visualizations if requested
                    if visualize:
                        # Create visualization NIfTI file directly in the region directory
                        viz_file = self.visualizer._generate_region_visualization(
                            atlas_img=atlas_img,
                            atlas_arr=atlas_arr,
                            field_arr=field_arr,
                            region_id=region_id,
                            region_name=region_name,
                            output_dir=region_dir
                        )
                        
                        # Generate region-specific value distribution plot
                        if len(field_values) > 0:
                            # Create a custom visualizer just for this region with the region directory as output
                            region_visualizer = VoxelVisualizer(region_dir, self.logger)
                            
                            # Generate value distribution plot for this region
                            region_visualizer.generate_value_distribution_plot(
                                field_values,
                                region_name,
                                atlas_type,
                                mean_value,
                                max_value,
                                min_value,
                                data_type='voxel'
                            )
                            
                            # Generate focality histogram for this region
                            try:
                                self.logger.info(f"Generating focality histogram for region: {region_name}")
                                # Get voxel dimensions from the field image
                                field_img_tuple = self.load_brain_image(self.field_nifti)
                                voxel_dims = field_img_tuple[0].header.get_zooms()[:3]
                                
<<<<<<< HEAD
                                region_visualizer.generate_focality_histogram(
                                    field_values,
=======
                                # Filter out zero values from whole head data for histogram
                                whole_head_positive_mask = field_arr > 0
                                whole_head_filtered = field_arr[whole_head_positive_mask]
                                
                                region_visualizer.generate_focality_histogram(
                                    whole_head_field_data=whole_head_filtered,
                                    roi_field_data=field_values,
>>>>>>> dbd6086e
                                    region_name=region_name,
                                    roi_field_value=mean_value,
                                    data_type='voxel',
                                    voxel_dims=voxel_dims
                                )
                            except Exception as e:
                                self.logger.warning(f"Could not generate focality histogram for {region_name}: {str(e)}")
                    
                except Exception as e:
                    self.logger.warning(f"Warning: Failed to analyze region {region_name}: {str(e)}")
                    results[region_name] = {
                        'mean_value': None,
                        'max_value': None,
                        'min_value': None,
                        'focality': None,
                        'voxels_in_roi': 0
                    }
            
            # Generate global scatter plot and save whole-head results to CSV directly in the main output directory
            if visualize and results:
                self.logger.info("Generating global visualization plots...")
                # Generate scatter plots in the main output directory
                self.visualizer._generate_whole_head_plots(results, atlas_type, 'voxel')
                
                # Generate and save summary CSV
                self.visualizer.save_whole_head_results_to_csv(results, atlas_type, 'voxel')
            
            return results
            
        finally:
            # Clean up all temporary data
            try:
                del atlas_arr
                del field_arr
                del region_info
                if 'atlas_tuple' in locals():
                    del atlas_tuple
                if 'field_tuple' in locals():
                    del field_tuple
            except:
                pass
<<<<<<< HEAD
    

                



=======
>>>>>>> dbd6086e

    def analyze_sphere(self, center_coordinates, radius, visualize=False):
        """
        Analyze a spherical region of interest from voxel data.
        
        Returns:
            Dictionary containing analysis results or None if no valid voxels found
        """
        self.logger.info(f"Starting spherical ROI analysis (radius={radius}mm) at coordinates {center_coordinates}")
        
        # Load the NIfTI data
        self.logger.info("Loading field data...")
        img = nib.load(self.field_nifti)
        field_data = img.get_fdata()
        
        # Handle 4D field data (extract first volume if multiple volumes)
        if len(field_data.shape) == 4:
            if field_data.shape[3] == 1:
                field_data = field_data[:,:,:,0]
            else:
                field_data = field_data[:,:,:,0]
        
        # Get voxel dimensions (for proper distance calculation)
        voxel_size = np.array(img.header.get_zooms()[:3])
        
        # Get affine transformation matrix
        affine = img.affine
        
        # Convert world coordinates to voxel coordinates if needed
        self.logger.info("Converting coordinates and creating ROI mask...")
        inv_affine = np.linalg.inv(affine)
        voxel_coords = np.dot(inv_affine, np.append(center_coordinates, 1))[:3]
        
        # Create coordinate grids for the entire volume
        x_size, y_size, z_size = field_data.shape
        x, y, z = np.ogrid[:x_size, :y_size, :z_size]
        
        # Calculate distance from center voxel (using voxel dimensions to account for anisotropy)
        dist_from_center = np.sqrt(
            ((x - voxel_coords[0])**2 * voxel_size[0]**2) +
            ((y - voxel_coords[1])**2 * voxel_size[1]**2) +
            ((z - voxel_coords[2])**2 * voxel_size[2]**2)
        )
        
        # Create the spherical mask
        roi_mask = dist_from_center <= radius
        
        # Create mask for non-zero values
        nonzero_mask = field_data > 0
        
        # Combine masks to get only non-zero values within ROI
        combined_mask = roi_mask & nonzero_mask
        
        # Count voxels in ROI
        roi_voxels_count = np.sum(combined_mask)
        total_roi_voxels = np.sum(roi_mask)
        
        # Check if we have any voxels in the ROI
        if roi_voxels_count == 0:
            # Determine the tissue type from the field NIfTI name
            field_name = os.path.basename(self.field_nifti).lower()
            tissue_type = "grey matter" if "grey" in field_name else "white matter" if "white" in field_name else "brain tissue"
            
            warning_msg = f"""
\033[93m⚠️  WARNING: Analysis Failed ⚠️
• No valid voxels found in ROI at [{center_coordinates[0]}, {center_coordinates[1]}, {center_coordinates[2]}], r={radius}mm
• {"ROI not intersecting " + tissue_type if total_roi_voxels == 0 else "ROI contains only zero/invalid values"}
• {"Adjust coordinates/radius" if total_roi_voxels == 0 else "Check field data"} or verify using freeview\033[0m"""
            self.logger.warning(warning_msg)
            
            return None
        
        self.logger.info("Calculating statistics...")
        # Get the field values within the ROI
        roi_values = field_data[combined_mask]
        
        # Calculate statistics
        min_value = np.min(roi_values)
        max_value = np.max(roi_values)
        mean_value = np.mean(roi_values)
        
        # Calculate focality (roi_average / whole_brain_average)
        # Only include positive values in the whole brain average
        whole_brain_positive_mask = field_data > 0
        whole_brain_average = np.mean(field_data[whole_brain_positive_mask])
        focality = mean_value / whole_brain_average
        
        # Log the whole brain average for debugging
        self.logger.info(f"Whole brain average (denominator for focality): {whole_brain_average:.6f}")
        
        # Create results dictionary
        results = {
            'mean_value': mean_value,
            'max_value': max_value,
            'min_value': min_value,
            'focality': focality,
            'voxels_in_roi': roi_voxels_count
        }
        
        # Generate visualization if requested
        if visualize:
            region_name = f"sphere_x{center_coordinates[0]}_y{center_coordinates[1]}_z{center_coordinates[2]}_r{radius}"
            
            # Create visualization overlay (showing field values only within the sphere)
            vis_arr = np.zeros_like(field_data)
            vis_arr[combined_mask] = field_data[combined_mask]
            
            # Save as NIfTI directly to the output directory
            vis_img = nib.Nifti1Image(vis_arr, affine)
            output_filename = os.path.join(self.output_dir, f"sphere_overlay_{region_name}.nii.gz")
            nib.save(vis_img, output_filename)
            self.logger.info(f"Created visualization overlay: {output_filename}")
            
            # Generate value distribution plot
            self.visualizer.generate_value_distribution_plot(
                roi_values,
                region_name,
                "Spherical ROI",
                mean_value,
                max_value,
                min_value,
                data_type='voxel'
            )
            
            # Generate focality histogram
            try:
                self.logger.info("Generating focality histogram for spherical ROI...")
                # Get voxel dimensions from the loaded image
                voxel_dims = img.header.get_zooms()[:3]
                
<<<<<<< HEAD
                self.visualizer.generate_focality_histogram(
                    roi_values,
=======
                # Filter out zero values from whole head data for histogram
                whole_head_positive_mask = field_data > 0
                whole_head_filtered = field_data[whole_head_positive_mask]
                
                self.visualizer.generate_focality_histogram(
                    whole_head_field_data=whole_head_filtered,
                    roi_field_data=roi_values,
>>>>>>> dbd6086e
                    region_name=region_name,
                    roi_field_value=mean_value,
                    data_type='voxel',
                    voxel_dims=voxel_dims
                )
            except Exception as e:
                self.logger.warning(f"Could not generate focality histogram for spherical ROI: {str(e)}")
        
        # Save results to CSV
        region_name = f"sphere_x{center_coordinates[0]}_y{center_coordinates[1]}_z{center_coordinates[2]}_r{radius}"
        self.visualizer.save_results_to_csv(results, 'spherical', region_name, 'voxel')
        
        return results
    
    def _get_resampled_atlas_filename(self, atlas_file, target_shape):
        """Generate a filename for the resampled atlas.
        
        Args:
            atlas_file (str): Path to the original atlas file
            target_shape (tuple): Target shape for resampling
            
        Returns:
            str: Path to the resampled atlas file
        """
        # Extract base filename and extension
        atlas_dir = os.path.dirname(atlas_file)
        atlas_basename = os.path.basename(atlas_file)
        atlas_name, ext = os.path.splitext(atlas_basename)
        
        # Handle double extensions like .nii.gz
        if ext == '.gz' and atlas_name.endswith('.nii'):
            atlas_name = os.path.splitext(atlas_name)[0]
            ext = '.nii.gz'
        
        # Generate a shape string (e.g., "256x256x256")
        shape_str = 'x'.join(map(str, target_shape[:3]))  # Only use spatial dimensions
        
        # Create new filename
        resampled_filename = f"{atlas_name}_resampled_{shape_str}{ext}"
        resampled_path = os.path.join(atlas_dir, resampled_filename)
        
        return resampled_path

    def resample_to_match(self, source_img, target_shape, target_affine, source_path=None):
        """Resample source image to match target dimensions and affine using FreeSurfer's mri_convert.
        
        If a resampled version already exists, it will be loaded instead of generating a new one.
        
        Parameters
        ----------
        source_img : nibabel.Nifti1Image
            Source image to resample
        target_shape : tuple
            Target shape (x, y, z) or (x, y, z, t)
        target_affine : numpy.ndarray
            Target affine transformation matrix
        source_path : str, optional
            Path to the source file. If provided, will be used to generate a resampled file name.
            
        Returns
        -------
        tuple
            (resampled nibabel image, resampled data array)
        """
        self.logger.info(f"Resampling image from shape {source_img.shape} to {target_shape}")
        
        # If source_path is provided, try to find an existing resampled file
        if source_path:
            resampled_path = self._get_resampled_atlas_filename(source_path, target_shape)
            if os.path.exists(resampled_path):
                self.logger.info(f"Found existing resampled atlas: {resampled_path}")
                try:
                    resampled_img = nib.load(resampled_path)
                    resampled_data = resampled_img.get_fdata()
                    
                    # Check if the resampled image has the correct shape
                    if resampled_data.shape[:3] == target_shape[:3]:
                        self.logger.info("Loaded previously resampled atlas")
                        
                        # If target is 4D but resampled is 3D, reshape it to match
                        is_target_4d = len(target_shape) == 4
                        if is_target_4d and len(resampled_data.shape) == 3:
                            self.logger.info(f"Reshaping 3D data {resampled_data.shape} to match 4D target {target_shape}")
                            # Add a dimension to match the 4D target shape
                            resampled_data = np.expand_dims(resampled_data, axis=3)
                            
                            # Create a new 4D NIfTI image
                            new_header = resampled_img.header.copy()
                            new_header.set_data_shape(resampled_data.shape)
                            resampled_img = nib.Nifti1Image(resampled_data, resampled_img.affine, header=new_header)
                        
                        return resampled_img, resampled_data
                    else:
                        self.logger.warning(f"Existing resampled atlas has wrong shape: {resampled_data.shape[:3]} vs expected {target_shape[:3]}")
                except Exception as e:
                    self.logger.error(f"Error loading existing resampled atlas: {str(e)}")
                    self.logger.info("Will generate a new one")
        
        self.logger.info("Generating new resampled atlas...")
        
        # If target shape is 4D but source is 3D, we need to handle this specially
        is_target_4d = len(target_shape) == 4
        spatial_shape = target_shape[:3]  # Extract just the spatial dimensions
        
        # Create a temporary file for the target template
        with tempfile.NamedTemporaryFile(suffix='.nii.gz', delete=False) as temp_template:
            template_path = temp_template.name
        
        # Create a temporary file for the resampled output
        with tempfile.NamedTemporaryFile(suffix='.nii.gz', delete=False) as temp_output:
            output_path = temp_output.name
            
        try:
            # Save the source image to a temporary file if not provided
            if source_path and os.path.exists(source_path):
                # Use the provided source path
                temp_source_created = False
            else:
                # Save the source image to a temporary file
                with tempfile.NamedTemporaryFile(suffix='.nii.gz', delete=False) as temp_source:
                    source_path = temp_source.name
                    nib.save(source_img, source_path)
                    temp_source_created = True
            
            # Create a template image with target dimensions (3D only)
            template_img = nib.Nifti1Image(np.zeros(spatial_shape), target_affine)
            nib.save(template_img, template_path)
            
            # Run mri_convert to resample the image
            cmd = [
                'mri_convert',
                '--reslice_like', template_path,  # Use template for resampling
                source_path,                      # Source image
                output_path                       # Output image
            ]
            
            self.logger.info(f"Running: {' '.join(cmd)}")
            result = subprocess.run(cmd, check=True, capture_output=True)
            
            # Load the resampled image
            resampled_img = nib.load(output_path)
            resampled_data = resampled_img.get_fdata()
            
            # If target is 4D but resampled is 3D, reshape it to match
            if is_target_4d and len(resampled_data.shape) == 3:
                self.logger.info(f"Reshaping 3D data {resampled_data.shape} to match 4D target {target_shape}")
                # Add a dimension to match the 4D target shape
                resampled_data = np.expand_dims(resampled_data, axis=3)
                
                # Create a new 4D NIfTI image
                new_header = resampled_img.header.copy()
                new_header.set_data_shape(resampled_data.shape)
                resampled_img = nib.Nifti1Image(resampled_data, resampled_img.affine, header=new_header)
            
            # Save the resampled atlas for future use if source_path was provided and not temporary
            if source_path and not temp_source_created:
                resampled_save_path = self._get_resampled_atlas_filename(source_path, target_shape)
                self.logger.info(f"Saving resampled atlas for future use: {resampled_save_path}")
                nib.save(resampled_img, resampled_save_path)
            
            self.logger.info("Resampling complete")
            return resampled_img, resampled_data
            
        finally:
            # Clean up temporary files
            for temp_file in [template_path, output_path]:
                try:
                    os.unlink(temp_file)
                except:
                    pass
            
            # Also remove temporary source file if we created it
            if 'temp_source_created' in locals() and temp_source_created and 'source_path' in locals():
                try:
                    os.unlink(source_path)
                except:
                    pass

    def analyze_cortex(self, atlas_file, target_region, region_info=None, atlas_data=None, field_data=None, visualize=False):
        """
        Analyze a field scan within a specific cortical region defined in an atlas.
        """
        # Extract atlas type from filename
        atlas_type = self._extract_atlas_type(atlas_file)
        
        # Load the atlas and field data if not provided
        if atlas_data is None:
            self.logger.info(f"Loading atlas from {atlas_file}...")
            atlas_tuple = self.load_brain_image(atlas_file)
            atlas_img, atlas_arr = atlas_tuple
        else:
            # Unpack the tuple
            atlas_img, atlas_arr = atlas_data
            
        if field_data is None:
            self.logger.info(f"Loading field from {self.field_nifti}...")
            field_tuple = self.load_brain_image(self.field_nifti)
            field_img, field_arr = field_tuple
        else:
            # Unpack the tuple
            field_img, field_arr = field_data
        
        # Handle 4D field data (extract first volume if multiple volumes)
        if len(field_arr.shape) == 4:
            self.logger.info(f"Detected 4D field data with shape {field_arr.shape}")
            field_shape_3d = field_arr.shape[:3]
            # If time dimension is 1, we can simply reshape to 3D
            if field_arr.shape[3] == 1:
                self.logger.info("Reshaping 4D field data to 3D")
                field_arr = field_arr[:,:,:,0]
            else:
                self.logger.warning(f"4D field has {field_arr.shape[3]} volumes. Using only the first volume.")
                field_arr = field_arr[:,:,:,0]
        else:
            field_shape_3d = field_arr.shape
                
        # Compare spatial dimensions for atlas and field
        if atlas_arr.shape != field_shape_3d:
            self.logger.info("Atlas and field dimensions don't match, attempting to resample...")
            self.logger.debug(f"Atlas shape: {atlas_arr.shape}")
            self.logger.debug(f"Field shape: {field_arr.shape}")

            # Resample the atlas to match the field data, passing atlas_file
            atlas_img, atlas_arr = self.resample_to_match(
                atlas_img,
                field_shape_3d,  # Use only the spatial dimensions
                field_img.affine,
                source_path=atlas_file  # Pass the atlas file path
            )
            
            # Verify the resampling worked
            if atlas_arr.shape != field_shape_3d:
                raise ValueError(f"Failed to resample atlas to match field dimensions: {atlas_arr.shape} vs {field_shape_3d}")
        
        # Load region information if not provided
        if region_info is None:
            region_info = self.get_atlas_regions(atlas_file)
        
        # Determine region ID based on target_region
        self.logger.info(f"Finding region information for {target_region}...")
        region_id, region_name = self.find_region(target_region, region_info)
        self.logger.info(f"Processing region: {region_name} (ID: {region_id})")
        
        # Create mask for this region
        region_mask = (atlas_arr == region_id)
        
        # Check if the mask contains any voxels
        mask_count = np.sum(region_mask)
        if mask_count == 0:
            self.logger.warning(f"Warning: Region {region_name} (ID: {region_id}) contains 0 voxels in the atlas")
            results = {
                'mean_value': None,
                'max_value': None,
                'min_value': None,
                'focality': None
            }
            
            # Save results to CSV even if empty
            self.visualizer.save_results_to_csv(results, 'cortical', region_name, 'voxel')
            
            return results
        
        # Filter for voxels with positive values
        value_mask = (field_arr > 0)
        combined_mask = region_mask & value_mask
        
        # Extract field values after filtering
        field_values = field_arr[combined_mask]
        
        # Check if any voxels remain after filtering
        filtered_count = len(field_values)
        if filtered_count == 0:
            self.logger.warning(f"Warning: Region {region_name} (ID: {region_id}) has no voxels with positive values")
            results = {
                'mean_value': None,
                'max_value': None,
                'min_value': None,
                'focality': None
            }
            
            # Save results to CSV even if empty
            self.visualizer.save_results_to_csv(results, 'cortical', region_name, 'voxel')
            
            return results
        
        self.logger.info("Calculating statistics...")
        # Calculate statistics
        mean_value = np.mean(field_values)
        max_value = np.max(field_values)
        min_value = np.min(field_values)

        # Calculate focality (roi_average / whole_brain_average)
        # Only include positive values in the whole brain average
        whole_brain_positive_mask = field_arr > 0
        whole_brain_average = np.mean(field_arr[whole_brain_positive_mask])
        focality = mean_value / whole_brain_average
        
        # Log the whole brain average for debugging
        self.logger.info(f"Whole brain average (denominator for focality): {whole_brain_average:.6f}")
        
        # Prepare results dictionary
        results = {
            'mean_value': mean_value,
            'max_value': max_value,
            'min_value': min_value,
            'focality': focality,
            'voxels_in_roi': filtered_count
        }
        
        # Generate visualization if requested
        if visualize:
            self.logger.info("Generating visualizations...")
            self.visualizer.generate_value_distribution_plot(
                field_values,
                region_name,
                atlas_type,
                mean_value,
                max_value,
                min_value,
                data_type='voxel'
            )
            
            # Generate focality histogram
            try:
                self.logger.info(f"Generating focality histogram for region: {region_name}")
                # Get voxel dimensions from the field image
                voxel_dims = field_img.header.get_zooms()[:3]
                
<<<<<<< HEAD
                self.visualizer.generate_focality_histogram(
                    field_values,
=======
                # Filter out zero values from whole head data for histogram
                whole_head_positive_mask = field_arr > 0
                whole_head_filtered = field_arr[whole_head_positive_mask]
                
                self.visualizer.generate_focality_histogram(
                    whole_head_field_data=whole_head_filtered,
                    roi_field_data=field_values,
>>>>>>> dbd6086e
                    region_name=region_name,
                    roi_field_value=mean_value,
                    data_type='voxel',
                    voxel_dims=voxel_dims
                )
            except Exception as e:
                self.logger.warning(f"Could not generate focality histogram for {region_name}: {str(e)}")

            # Create visualization NIfTI file
            viz_file = self.visualizer.create_cortex_nifti(
                atlas_img=atlas_img,
                atlas_arr=atlas_arr,
                field_arr=field_arr,
                region_id=region_id,
                region_name=region_name
            )
            
        # Save results to CSV
        self.visualizer.save_results_to_csv(results, 'cortical', region_name, 'voxel')
        
        # Return analysis results
        return results

    def get_atlas_regions(self, atlas_file):
        """Extract region information from atlas file using FreeSurfer's mri_segstats.
        
        Parameters
        ----------
        atlas_file : str
            Path to the atlas file (.nii or .mgz)
            
        Returns
        -------
        dict
            Dictionary mapping region IDs to region information
        """
        region_info = {}
        
        # Get the atlas name from the file path
        atlas_name = os.path.basename(atlas_file)
        atlas_name = os.path.splitext(atlas_name)[0]  # Remove extension
        if atlas_name.endswith('.nii'):  # Handle .nii.gz case
            atlas_name = os.path.splitext(atlas_name)[0]
            
        # Get the FreeSurfer subject directory (parent of mri directory)
        mri_dir = os.path.dirname(atlas_file)
        freesurfer_dir = os.path.dirname(mri_dir)
        
        # Define the output file path in the mri directory
        output_file = os.path.join(mri_dir, f"{atlas_name}_labels.txt")
        
        # Create mri directory if it doesn't exist
        os.makedirs(mri_dir, exist_ok=True)
        
        # Function to generate the labels file
        def generate_labels_file():
            cmd = [
                'mri_segstats',
                '--seg', atlas_file,
                '--excludeid', '0',  # Exclude background
                '--ctab-default',    # Use default color table
                '--sum', output_file
            ]
            
            try:
                self.logger.info(f"Running: {' '.join(cmd)}")
                subprocess.run(cmd, check=True, capture_output=True)
                return True
            except subprocess.CalledProcessError as e:
                self.logger.warning(f"Warning: Could not extract region information using mri_segstats: {str(e)}")
                self.logger.debug(f"Command output: {e.stdout.decode() if e.stdout else ''}")
                self.logger.debug(f"Command error: {e.stderr.decode() if e.stderr else ''}")
                return False
        
        # Function to parse the labels file
        def parse_labels_file():
            try:
                with open(output_file, 'r') as f:
                    # Skip header lines (all lines starting with #)
                    in_header = True
                    for line in f:
                        # Check if we've reached the end of the header
                        if in_header and not line.startswith('#'):
                            in_header = False
                            
                        # Process data lines (non-header)
                        if not in_header and line.strip():
                            parts = line.strip().split()
                            
                            # The format is:
                            # Index SegId NVoxels Volume_mm3 StructName
                            # We need at least 5 columns
                            if len(parts) >= 5:
                                try:
                                    region_id = int(parts[1])  # SegId is the second column
                                    n_voxels = int(parts[2])   # NVoxels is the third column
                                    
                                    # Structure name can contain spaces, so join the remaining parts
                                    region_name = ' '.join(parts[4:])
                                    
                                    # Generate a random color based on region_id for visualization
                                    # This creates a consistent color for each region
                                    import random
                                    random.seed(region_id)
                                    r = random.uniform(0.2, 0.8)
                                    g = random.uniform(0.2, 0.8)
                                    b = random.uniform(0.2, 0.8)
                                    
                                    region_info[region_id] = {
                                        'name': region_name,
                                        'voxel_count': n_voxels,
                                        'color': (r, g, b)
                                    }
                                except (ValueError, IndexError) as e:
                                    self.logger.warning(f"Warning: Could not parse line: {line.strip()}")
                                    self.logger.debug(f"Error: {str(e)}")
                
                return len(region_info) > 0
            except Exception as e:
                self.logger.error(f"Error reading labels file: {str(e)}")
                return False
        
        # Try to use existing file first
        if os.path.exists(output_file):
            self.logger.info(f"Found existing labels file: {output_file}")
            if parse_labels_file():
                self.logger.info(f"Successfully parsed {len(region_info)} regions from existing file")
                return region_info
            else:
                self.logger.info("Existing file is invalid or empty, regenerating...")
        
        # Generate new file if needed
        if generate_labels_file():
            if parse_labels_file():
                self.logger.info(f"Successfully generated and parsed {len(region_info)} regions")
                return region_info
        
        self.logger.warning("Warning: Could not get region information from atlas file")
        return region_info

    def load_brain_image(self, file_path):
        """Load brain image data from file, handling different formats.
        
        Parameters
        ----------
        file_path : str
            Path to the image file
            
        Returns
        -------
        tuple
            (nibabel image object, numpy array of data)
        """
        file_ext = Path(file_path).suffix.lower()
        
        if file_ext == '.mgz':
            # Try to use nibabel directly first
            try:
                img = nib.load(file_path)
                data = img.get_fdata()
                return img, data
            except Exception as e:
                self.logger.warning(f"Could not load MGZ file directly: {str(e)}")
                
                # Try to convert MGZ to NIfTI using mri_convert
                try:
                    # Create a temporary file for the converted image
                    with tempfile.NamedTemporaryFile(suffix='.nii.gz', delete=False) as temp:
                        temp_path = temp.name
                    
                    # Run mri_convert to convert MGZ to NIfTI
                    cmd = ['mri_convert', file_path, temp_path]
                    subprocess.run(cmd, check=True)
                    
                    # Load the converted file
                    img = nib.load(temp_path)
                    data = img.get_fdata()
                    
                    # Clean up
                    os.unlink(temp_path)
                    
                    return img, data
                except Exception as e2:
                    raise RuntimeError(f"Failed to convert MGZ file: {str(e2)}")
        else:
            # For NIfTI and other formats, use nibabel directly
            img = nib.load(file_path)
            data = img.get_fdata()
            return img, data
        
    def find_region(self, target_region, region_info):
        """Find region ID and name based on input.
        
        Parameters
        ----------
        target_region : str or int
            Target region name or ID
        region_info : dict
            Dictionary with region information
            
        Returns
        -------
        tuple
            (region_id, region_name)
        """
        # Check if target_region is an ID (int) or can be converted to one
        try:
            region_id = int(target_region)
            # If it's an ID, get the name from region_info if available
            if region_info and region_id in region_info:
                region_name = region_info[region_id]['name']
            else:
                region_name = f"Region {region_id}"
            return region_id, region_name
        except ValueError:
            # target_region is a string name, need to find the corresponding ID
            if not region_info:
                raise ValueError("Region labels are required to look up regions by name")
            
            # Search for the region name (case-insensitive)
            target_lower = target_region.lower()
            for region_id, info in region_info.items():
                if target_lower in info['name'].lower():
                    return region_id, info['name']
            
            # If we get here, region name was not found
            raise ValueError(f"Region name '{target_region}' not found in region labels")<|MERGE_RESOLUTION|>--- conflicted
+++ resolved
@@ -344,10 +344,6 @@
                                 field_img_tuple = self.load_brain_image(self.field_nifti)
                                 voxel_dims = field_img_tuple[0].header.get_zooms()[:3]
                                 
-<<<<<<< HEAD
-                                region_visualizer.generate_focality_histogram(
-                                    field_values,
-=======
                                 # Filter out zero values from whole head data for histogram
                                 whole_head_positive_mask = field_arr > 0
                                 whole_head_filtered = field_arr[whole_head_positive_mask]
@@ -355,7 +351,6 @@
                                 region_visualizer.generate_focality_histogram(
                                     whole_head_field_data=whole_head_filtered,
                                     roi_field_data=field_values,
->>>>>>> dbd6086e
                                     region_name=region_name,
                                     roi_field_value=mean_value,
                                     data_type='voxel',
@@ -397,15 +392,6 @@
                     del field_tuple
             except:
                 pass
-<<<<<<< HEAD
-    
-
-                
-
-
-
-=======
->>>>>>> dbd6086e
 
     def analyze_sphere(self, center_coordinates, radius, visualize=False):
         """
@@ -536,10 +522,6 @@
                 # Get voxel dimensions from the loaded image
                 voxel_dims = img.header.get_zooms()[:3]
                 
-<<<<<<< HEAD
-                self.visualizer.generate_focality_histogram(
-                    roi_values,
-=======
                 # Filter out zero values from whole head data for histogram
                 whole_head_positive_mask = field_data > 0
                 whole_head_filtered = field_data[whole_head_positive_mask]
@@ -547,7 +529,6 @@
                 self.visualizer.generate_focality_histogram(
                     whole_head_field_data=whole_head_filtered,
                     roi_field_data=roi_values,
->>>>>>> dbd6086e
                     region_name=region_name,
                     roi_field_value=mean_value,
                     data_type='voxel',
@@ -876,10 +857,6 @@
                 # Get voxel dimensions from the field image
                 voxel_dims = field_img.header.get_zooms()[:3]
                 
-<<<<<<< HEAD
-                self.visualizer.generate_focality_histogram(
-                    field_values,
-=======
                 # Filter out zero values from whole head data for histogram
                 whole_head_positive_mask = field_arr > 0
                 whole_head_filtered = field_arr[whole_head_positive_mask]
@@ -887,7 +864,6 @@
                 self.visualizer.generate_focality_histogram(
                     whole_head_field_data=whole_head_filtered,
                     roi_field_data=field_values,
->>>>>>> dbd6086e
                     region_name=region_name,
                     roi_field_value=mean_value,
                     data_type='voxel',
