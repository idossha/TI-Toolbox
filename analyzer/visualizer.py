--- conflicted
+++ resolved
@@ -200,17 +200,6 @@
         self.logger.info(f"Saved whole-head analysis summary to: {output_path}")
         return output_path
 
-<<<<<<< HEAD
-    def generate_focality_histogram(self, field_data, element_sizes=None, filename=None, 
-                                   region_name=None, roi_field_value=None, data_type='element',
-                                   voxel_dims=None):
-        """
-        Generate enhanced histogram visualization with focality cutoffs and volume weighting.
-        
-        Args:
-            field_data (numpy.ndarray): Field strength values
-            element_sizes (numpy.ndarray, optional): Element/voxel sizes for volume weighting
-=======
     def generate_focality_histogram(self, whole_head_field_data, roi_field_data, 
                                     whole_head_element_sizes=None, roi_element_sizes=None,
                                     filename=None, region_name=None, roi_field_value=None, 
@@ -226,7 +215,6 @@
             roi_field_data (numpy.ndarray): Field strength values for ROI only
             whole_head_element_sizes (numpy.ndarray, optional): Element sizes for entire head
             roi_element_sizes (numpy.ndarray, optional): Element sizes for ROI only
->>>>>>> dbd6086e
             filename (str, optional): Filename for the output image
             region_name (str, optional): Name of the analyzed region
             roi_field_value (float, optional): ROI field value to display as reference line
@@ -236,31 +224,6 @@
         Returns:
             str: Path to the generated histogram file
         """
-<<<<<<< HEAD
-        self.logger.info(f"Generating focality histogram for {len(field_data)} {data_type}s")
-        
-        try:
-            # Check for valid data
-            if len(field_data) == 0:
-                self.logger.warning(f"No data to plot for focality histogram")
-                return None
-            
-            # Remove NaN values
-            valid_mask = ~np.isnan(field_data)
-            field_data = field_data[valid_mask]
-            
-            # Handle element sizes for different data types
-            if element_sizes is not None:
-                element_sizes = element_sizes[valid_mask]
-                if len(element_sizes) != len(field_data):
-                    self.logger.warning("Element sizes don't match field data length, using frequency histogram")
-                    element_sizes = None
-            elif data_type == 'voxel' and voxel_dims is not None:
-                # Calculate voxel volumes from dimensions
-                voxel_volume = np.prod(voxel_dims[:3])  # x * y * z
-                element_sizes = np.full(len(field_data), voxel_volume)
-                self.logger.info(f"Using uniform voxel volume: {voxel_volume:.3f} mm³")
-=======
         self.logger.info(f"Generating whole-head ROI histogram for {len(whole_head_field_data)} {data_type}s")
         
         try:
@@ -301,74 +264,10 @@
                 if len(roi_element_sizes) != len(roi_field_data):
                     self.logger.warning("ROI element sizes don't match data length")
                     roi_element_sizes = None
->>>>>>> dbd6086e
             
             # Set up focality parameters
             focality_cutoffs = [50, 75, 90, 95]  # Percentages of 99.9 percentile
             
-<<<<<<< HEAD
-            fig, ax = plt.subplots(figsize=(12, 8))
-            
-            # Create volume-weighted histogram if element sizes are provided
-            if element_sizes is not None and len(element_sizes) == len(field_data):
-                # Create histogram with volume weighting (convert mm³ to cm³ if needed)
-                weights = element_sizes / 1000.0 if np.max(element_sizes) > 100 else element_sizes
-                n, bins, patches = ax.hist(field_data, bins=100, weights=weights, alpha=0.7, 
-                                         edgecolor='black', color='lightblue')
-                ax.set_ylabel('Volume (cm³)' if np.max(element_sizes) > 100 else 'Volume')
-                
-                # Calculate focality cutoffs based on 99.9 percentile
-                percentile_99_9 = np.percentile(field_data, 99.9)
-                focality_thresholds = []
-                focality_volumes = []
-                
-                for cutoff in focality_cutoffs:
-                    threshold = (cutoff / 100.0) * percentile_99_9
-                    focality_thresholds.append(threshold)
-                    
-                    # Calculate volume above this threshold
-                    above_threshold = field_data >= threshold
-                    if np.any(above_threshold):
-                        volume = np.sum(element_sizes[above_threshold])
-                        if np.max(element_sizes) > 100:  # Convert to cm³ if in mm³
-                            volume = volume / 1000.0
-                        focality_volumes.append(volume)
-                    else:
-                        focality_volumes.append(0.0)
-                
-                # Add vertical red lines for focality cutoffs
-                colors = ['red', 'darkred', 'crimson', 'maroon']
-                lines_added = 0
-                for i, (threshold, cutoff) in enumerate(zip(focality_thresholds, focality_cutoffs)):
-                    if threshold <= np.max(field_data) and threshold >= np.min(field_data):
-                        color = colors[i % len(colors)]
-                        unit = 'cm³' if np.max(element_sizes) > 100 else 'units'
-                        ax.axvline(x=threshold, color=color, linestyle='--', linewidth=2, alpha=0.8,
-                                  label=f'{cutoff}% of 99.9%ile\n({threshold:.2f} V/m)\nVol: {focality_volumes[i]:.1f} {unit}')
-                        lines_added += 1
-                
-                # Add mean ROI field value indicator line (if available)
-                if roi_field_value is not None and np.min(field_data) <= roi_field_value <= np.max(field_data):
-                    ax.axvline(x=roi_field_value, color='green', linestyle='-', linewidth=3, alpha=0.9,
-                              label=f'Mean ROI Field\n({roi_field_value:.2f} V/m)')
-                    lines_added += 1
-                
-                # Add legend for all lines (only if lines were added)
-                if lines_added > 0:
-                    ax.legend(loc='upper right', bbox_to_anchor=(1.25, 1), 
-                             frameon=True, fancybox=True, shadow=True)
-                
-            else:
-                # Frequency histogram if no element sizes available
-                ax.hist(field_data, bins=100, alpha=0.7, edgecolor='black', color='lightblue')
-                ax.set_ylabel('Frequency')
-                
-                # Add ROI indicator for frequency plots
-                if roi_field_value is not None and np.min(field_data) <= roi_field_value <= np.max(field_data):
-                    ax.axvline(x=roi_field_value, color='green', linestyle='-', linewidth=3, alpha=0.9,
-                              label=f'Mean ROI Field\n({roi_field_value:.2f} V/m)')
-                    ax.legend(loc='upper right')
-=======
             fig, ax = plt.subplots(figsize=(14, 10))
             
             # Determine if we're doing volume-weighted or frequency histogram
@@ -456,43 +355,20 @@
             if lines_added > 0:
                 ax.legend(loc='upper left', bbox_to_anchor=(0.02, 0.98),
                           frameon=True, fancybox=True, shadow=True, fontsize=9)
->>>>>>> dbd6086e
             
             # Customize plot
             ax.set_xlabel('Field Strength (V/m)')
             
             # Create title
-<<<<<<< HEAD
-            title_parts = ['Field Distribution with Focality Cutoffs']
-            if region_name:
-                title_parts.append(f'Region: {region_name}')
-=======
             title_parts = ['Whole-Head Field Distribution with ROI Contribution']
             if region_name:
                 title_parts.append(f'ROI: {region_name}')
->>>>>>> dbd6086e
             if filename:
                 title_parts.append(f'File: {filename}')
             
             ax.set_title('\n'.join(title_parts), fontsize=14, fontweight='bold')
             ax.grid(True, alpha=0.3)
             
-<<<<<<< HEAD
-            # Add statistics text box
-            stats_text = f'Max: {np.max(field_data):.2f} V/m\n'
-            stats_text += f'Mean: {np.mean(field_data):.2f} V/m\n'
-            stats_text += f'99.9%ile: {np.percentile(field_data, 99.9):.2f} V/m\n'
-            stats_text += f'{data_type.capitalize()}s: {len(field_data):,}'
-            
-            if element_sizes is not None:
-                total_volume = np.sum(element_sizes)
-                if np.max(element_sizes) > 100:  # Convert to cm³ if in mm³
-                    total_volume = total_volume / 1000.0
-                    unit = 'cm³'
-                else:
-                    unit = 'units'
-                stats_text += f'\nTotal Vol: {total_volume:.1f} {unit}'
-=======
             # Add colorbar for ROI contribution
             norm = plt.Normalize(0, 1)
             sm = plt.cm.ScalarMappable(cmap=rainbow_cmap, norm=norm)
@@ -511,34 +387,22 @@
             stats_text += f'Max: {np.max(roi_field_data):.2f} V/m\n'
             stats_text += f'Mean: {np.mean(roi_field_data):.2f} V/m\n'
             stats_text += f'{data_type.capitalize()}s: {len(roi_field_data):,}'
->>>>>>> dbd6086e
             
             if roi_field_value is not None:
                 stats_text += f'\nROI Field: {roi_field_value:.2f} V/m'
             
-<<<<<<< HEAD
-            ax.text(0.02, 0.98, stats_text, transform=ax.transAxes, fontsize=10,
-                   verticalalignment='top', bbox=dict(boxstyle='round', facecolor='wheat', alpha=0.8))
-=======
             # Position stats box on the right side of the plot
             ax.text(0.98, 0.98, stats_text, transform=ax.transAxes, fontsize=9,
                    verticalalignment='top', horizontalalignment='right',
                    bbox=dict(boxstyle='round', facecolor='wheat', alpha=0.8))
->>>>>>> dbd6086e
             
             # Generate output filename
             if filename:
                 base_name = Path(filename).stem if hasattr(Path, 'stem') else os.path.splitext(os.path.basename(filename))[0]
             elif region_name:
-<<<<<<< HEAD
-                base_name = f"{region_name}_focality"
-            else:
-                base_name = "focality_histogram"
-=======
                 base_name = f"{region_name}_whole_head_roi"
             else:
                 base_name = "whole_head_roi_histogram"
->>>>>>> dbd6086e
             
             # Save histogram with tight layout
             hist_file = os.path.join(self.output_dir, f'{base_name}_histogram.png')
@@ -546,19 +410,11 @@
             plt.savefig(hist_file, dpi=150, bbox_inches='tight')
             plt.close(fig)
             
-<<<<<<< HEAD
-            self.logger.info(f"Generated focality histogram: {hist_file}")
-            return hist_file
-            
-        except Exception as e:
-            self.logger.error(f"Failed to generate focality histogram: {str(e)}")
-=======
             self.logger.info(f"Generated whole-head ROI histogram: {hist_file}")
             return hist_file
             
         except Exception as e:
             self.logger.error(f"Failed to generate whole-head ROI histogram: {str(e)}")
->>>>>>> dbd6086e
             return None
 
 
