"""
MeshAnalyzer: A tool for analyzing mesh-based neuroimaging data

This module provides functionality for analyzing mesh-based data from medical imaging,
particularly focusing on field analysis in specific regions of interest (ROIs) using
SimNIBS mesh files.

Inputs:
    - SimNIBS mesh files (.msh) containing field data
    - Subject directory containing m2m files for atlas mapping
    - ROI specifications (coordinates, regions)

Outputs:
    - Statistical measures (mean, min, max)
    - ROI masks
    - Surface meshes for visualization
    - Visualization files (optional)

Example Usage:
    ```python
    # Initialize analyzer
    analyzer = MeshAnalyzer(
        field_mesh_path="/path/to/field.msh",
        field_name="normE",
        subject_dir="/path/to/m2m_subject",
        output_dir="/path/to/output"
    )

    # Analyze a spherical ROI
    sphere_results = analyzer.analyze_sphere(
        center_coordinates=[0, 0, 0],
        radius=10
    )

    # Analyze a cortical region
    cortex_results = analyzer.analyze_cortex(
        atlas_type="DK40",
        target_region="superiorfrontal",
        visualize=True
    )

    # Analyze whole head
    whole_head_results = analyzer.analyze_whole_head(
        atlas_type="DK40",
        visualize=True
    )
    ```

Dependencies:
    - numpy
    - simnibs
    - subprocess (for msh2cortex operations)
"""

import simnibs
import numpy as np
import os
import time
import subprocess
import tempfile
from pathlib import Path
from visualizer import MeshVisualizer
import csv
from datetime import datetime
import matplotlib.pyplot as plt
import sys

# Add the parent directory to the path to access utils
sys.path.insert(0, os.path.join(os.path.dirname(__file__), '..'))
from utils import logging_util

class MeshAnalyzer:
    """
    A class for analyzing mesh-based data from 3D models.
    
    This class provides methods for analyzing field data in specific regions of interest,
    including spherical ROIs and cortical regions defined by an atlas. It works with
    SimNIBS mesh files and can generate surface meshes for cortical analysis.
    
    Attributes:
        field_mesh_path (str): Path to the mesh file containing field data
        field_name (str): Name of the field to analyze in the mesh
        subject_dir (str): Directory containing subject data (m2m folder)
        output_dir (str): Directory where analysis results will be saved
        visualizer (MeshVisualizer): Instance of visualizer for generating plots
        _temp_dir (tempfile.TemporaryDirectory): Temporary directory for surface mesh
        _surface_mesh_path (str): Path to the generated surface mesh
    """
    
    def __init__(self, field_mesh_path: str, field_name: str, subject_dir: str, output_dir: str, logger=None):
        """
        Initialize the MeshAnalyzer class.

        Args:
            field_mesh_path (str): Path to the mesh file containing the field data
            field_name (str): Name of the field to analyze
            subject_dir (str): Directory containing subject data (m2m folder)
            output_dir (str): Directory where analysis results will be saved
            logger: Optional logger instance to use. If None, creates its own.
        """
        self.field_mesh_path = field_mesh_path
        self.field_name = field_name
        self.subject_dir = subject_dir
        self.output_dir = output_dir
        
        # Set up logger - use provided logger or create a new one
        if logger is not None:
            # Create a child logger to distinguish mesh analyzer logs
            self.logger = logger.getChild('mesh_analyzer')
        else:
            # Create our own logger if none provided
            time_stamp = time.strftime('%Y%m%d_%H%M%S')
            
            # Extract subject ID from subject_dir (e.g., m2m_subject -> subject)
            subject_id = os.path.basename(self.subject_dir).split('_')[1] if '_' in os.path.basename(self.subject_dir) else os.path.basename(self.subject_dir)
            
            # Create derivatives/log/sub-* directory structure (using relative path like voxel analyzer)
            log_dir = os.path.join('derivatives', 'logs', f'sub-{subject_id}')
            os.makedirs(log_dir, exist_ok=True)
            
            # Create log file in the new directory
            log_file = os.path.join(log_dir, f'mesh_analyzer_{time_stamp}.log')
            self.logger = logging_util.get_logger('mesh_analyzer', log_file, overwrite=True)
        
        # Initialize visualizer with logger
        self.visualizer = MeshVisualizer(output_dir, self.logger)
        
        # Initialize temporary directory and surface mesh path
        self._temp_dir = None
        self._surface_mesh_path = None
        
        # Create output directory if it doesn't exist
        if not os.path.exists(output_dir):
            self.logger.info(f"Creating output directory: {output_dir}")
            os.makedirs(output_dir)
        
        # Validate that field mesh exists
        if not os.path.exists(field_mesh_path):
            self.logger.error(f"Field mesh file not found: {field_mesh_path}")
            raise FileNotFoundError(f"Field mesh file not found: {field_mesh_path}")
        
        self.logger.info(f"Mesh analyzer initialized successfully")
        self.logger.info(f"Field mesh path: {field_mesh_path}")
        self.logger.info(f"Field name: {field_name}")
        self.logger.info(f"Subject directory: {subject_dir}")
        self.logger.info(f"Output directory: {output_dir}")

    def _generate_surface_mesh(self):
        """
        Generate a surface mesh from the field mesh using msh2cortex if not already generated.
        This is used for cortical analysis.
        
        Returns:
            str: Path to the generated surface mesh file
        """
        # Get the base name of the input mesh
        input_name = os.path.basename(self.field_mesh_path)
        base_name = os.path.splitext(input_name)[0]
        
        # Get the simulation name and subject ID from the field mesh path
        # Field path structure: .../sub-<name>/Simulations/simulation_name/TI/mesh/field.msh
        field_path_parts = self.field_mesh_path.split(os.sep)
        try:
            sim_idx = field_path_parts.index('Simulations')
            simulation_name = field_path_parts[sim_idx + 1]
            
            # Get the subject ID from the m2m directory path
            # m2m path structure: .../sub-<name>/m2m_<name>
            m2m_name = os.path.basename(self.subject_dir)  # e.g., 'm2m_ido'
            subject_id = m2m_name.split('_')[1]  # e.g., 'ido'
            
            # Get the SimNIBS directory (parent of sub-*)
            simnibs_dir = os.path.dirname(os.path.dirname(self.subject_dir))
            
            # Construct the path where the surface mesh should be stored
            surface_mesh_dir = os.path.join(simnibs_dir, f'sub-{subject_id}', 'Simulations', simulation_name, 'TI', 'mesh')
            os.makedirs(surface_mesh_dir, exist_ok=True)
            
            # The surface mesh file path
            surface_mesh_path = os.path.join(surface_mesh_dir, f"{base_name}_central.msh")
            
            # If we already have a valid surface mesh, return it
            if os.path.exists(surface_mesh_path):
                self.logger.info(f"Using existing surface mesh at: {surface_mesh_path}")
                self._surface_mesh_path = surface_mesh_path
                return surface_mesh_path
                
            self.logger.info(f"Generating surface mesh using msh2cortex...")
            
            try:
                # Run msh2cortex command
                cmd = [
                    'msh2cortex',
                    '-i', self.field_mesh_path,
                    '-m', self.subject_dir,
                    '-o', surface_mesh_dir
                ]
                
                self.logger.info(f"Running: {' '.join(cmd)}")
                subprocess.run(cmd, check=True, capture_output=True)
                
                if not os.path.exists(surface_mesh_path):
                    self.logger.error(f"Expected surface mesh file not found at: {surface_mesh_path}")
                    raise FileNotFoundError(f"Expected surface mesh file not found at: {surface_mesh_path}")
                
                # Store the path
                self._surface_mesh_path = surface_mesh_path
                self.logger.info(f"Surface mesh generated successfully at: {surface_mesh_path}")
                
                return surface_mesh_path
                
            except subprocess.CalledProcessError as e:
                self.logger.error(f"Error running msh2cortex: {str(e)}")
                self.logger.error(f"Command output: {e.stdout.decode() if e.stdout else ''}")
                self.logger.error(f"Command error: {e.stderr.decode() if e.stderr else ''}")
                raise RuntimeError("Failed to generate surface mesh using msh2cortex")
            except FileNotFoundError as e:
                self.logger.error(f"Error: {str(e)}")
                self.logger.error("msh2cortex completed but did not generate the expected file.")
                self.logger.error(f"Contents of output directory {surface_mesh_dir}:")
                try:
                    files = os.listdir(surface_mesh_dir)
                    for f in files:
                        self.logger.error(f"  {f}")
                except:
                    self.logger.error("  Could not list directory contents")
                raise
                
        except (ValueError, IndexError) as e:
            self.logger.error(f"Could not determine simulation name from field mesh path. Expected path structure: .../sub-<name>/Simulations/simulation_name/TI/mesh/field.msh")
            raise ValueError("Could not determine simulation name from field mesh path. Expected path structure: .../sub-<name>/Simulations/simulation_name/TI/mesh/field.msh")

    def __del__(self):
        """Cleanup temporary directory when the analyzer is destroyed."""
        if self._temp_dir is not None:
            try:
                self.logger.info("Cleaning up temporary directory...")
                self._temp_dir.cleanup()
            except:
                pass

    def analyze_whole_head(self, atlas_type='HCP_MMP1', visualize=False):
        """
        Analyze all regions in the specified atlas.
        """
        start_time = time.time()
        self.logger.info(f"Starting whole head analysis using {atlas_type} atlas")
        
        try:
            # Generate surface mesh if needed
            surface_mesh_path = self._generate_surface_mesh()
      
            # Load the surface mesh
            self.logger.info("Loading surface mesh...")
            gm_surf = simnibs.read_msh(surface_mesh_path)
            
            # Load the atlas
            self.logger.info(f"Loading atlas {atlas_type}...")
            atlas = simnibs.subject_atlas(atlas_type, self.subject_dir)
            
            # Dictionary to store results for each region
            results = {}
            
            # Analyze each region in the atlas
            for region_name in atlas.keys():
                try:
                    self.logger.info(f"Processing region: {region_name}")
                    
                    # Create a directory for this region in the main output directory
                    region_dir = os.path.join(self.output_dir, region_name)
                    os.makedirs(region_dir, exist_ok=True)
                    
                    # Get ROI mask for this region
                    try:
                        roi_mask = atlas[region_name]
                        # Check if roi_mask is actually a mask array
                        if callable(roi_mask):
                            self.logger.error(f"Region {region_name}: atlas[region_name] returned a callable object, not a mask")
                            raise TypeError(f"Region {region_name}: Expected mask array, got callable object")
                        elif not hasattr(roi_mask, '__len__'):
                            self.logger.error(f"Region {region_name}: atlas[region_name] returned non-array object: {type(roi_mask)}")
                            raise TypeError(f"Region {region_name}: Expected mask array, got {type(roi_mask)}")
                    except Exception as e:
                        self.logger.error(f"Failed to get ROI mask for region {region_name}: {str(e)}")
                        raise
                    
                    # Check if we have any nodes in the ROI
                    roi_nodes_count = np.sum(roi_mask)
                    if roi_nodes_count == 0:
                        self.logger.warning(f"Warning: No nodes found in the specified region '{region_name}'")
                        region_results = {
                            'mean_value': None,
                            'max_value': None,
                            'min_value': None,
                            'focality': None,
                            'nodes_in_roi': 0
                        }
                        
                        # Store in the overall results
                        results[region_name] = region_results
                        
                        continue
                    
                    self.logger.info(f"Getting field values within the ROI...")
                    # Get the field values within the ROI
                    try:
                        field_values = gm_surf.field[self.field_name].value
                        if callable(field_values):
                            self.logger.error(f"Region {region_name}: field values returned a callable object")
                            raise TypeError(f"Region {region_name}: Expected field values array, got callable object")
                        field_values_in_roi = field_values[roi_mask]
                    except Exception as e:
                        self.logger.error(f"Failed to get field values for region {region_name}: {str(e)}")
                        self.logger.error(f"Field values type: {type(field_values) if 'field_values' in locals() else 'undefined'}")
                        self.logger.error(f"ROI mask type: {type(roi_mask)}")
                        raise
                    
                    # Filter for positive values in ROI (matching voxel analyzer behavior)
                    positive_mask = field_values_in_roi > 0
                    field_values_positive = field_values_in_roi[positive_mask]
                    
                    # Check if we have any positive values in the ROI
                    positive_count = len(field_values_positive)
                    if positive_count == 0:
                        self.logger.warning(f"Warning: Region {region_name} has no positive values")
                        region_results = {
                            'mean_value': None,
                            'max_value': None,
                            'min_value': None,
                            'focality': None,
                            'nodes_in_roi': 0
                        }
                        
                        # Store in the overall results
                        results[region_name] = region_results
                        
                        continue
                    
                    # Calculate statistics on positive values only
                    min_value = np.min(field_values_positive)
                    max_value = np.max(field_values_positive)
                    
                    # Calculate mean value using node areas for proper averaging (only positive values)
                    try:
                        node_areas = gm_surf.nodes_areas()
                        if callable(node_areas):
                            self.logger.error(f"Region {region_name}: nodes_areas() returned a callable object")
                            raise TypeError(f"Region {region_name}: Expected node areas array, got callable object")
                        positive_node_areas = node_areas[roi_mask][positive_mask]
                    except Exception as e:
                        self.logger.error(f"Failed to get node areas for region {region_name}: {str(e)}")
                        self.logger.error(f"Node areas type: {type(node_areas) if 'node_areas' in locals() else 'undefined'}")
                        raise
                    mean_value = np.average(field_values_positive, weights=positive_node_areas)
                    
                    # Calculate focality (roi_average / whole_brain_average)
                    # Only include positive values in the whole brain average
                    whole_brain_positive_mask = field_values > 0
                    whole_brain_average = np.mean(field_values[whole_brain_positive_mask])
                    focality = mean_value / whole_brain_average
                    
                    # Log the whole brain average for debugging
                    self.logger.info(f"Whole brain average (denominator for focality): {whole_brain_average:.6f}")
                    
                    # Create result dictionary for this region
                    region_results = {
                        'mean_value': mean_value,
                        'max_value': max_value,
                        'min_value': min_value,
                        'focality': focality,
                        'nodes_in_roi': positive_count
                    }
                    
                    # Store in the overall results
                    results[region_name] = region_results
                    
                    # Generate visualizations if requested
                    if visualize:
                        self.logger.info(f"Generating 3D visualization for region: {region_name}")
                        # Generate 3D visualization and save directly to the region directory
                        self.visualizer.visualize_cortex_roi(
                            gm_surf=gm_surf,
                            roi_mask=roi_mask,
                            target_region=region_name,
                            field_values=field_values,
                            max_value=max_value,
                            output_dir=region_dir,
                            surface_mesh_path=self._surface_mesh_path
                        )
                        
                        # Generate region-specific value distribution plot
                        if len(field_values_positive) > 0:
                            # Create a custom visualizer just for this region with the region directory as output
                            # Pass the main logger to avoid creating derivatives folder in region directory
                            region_visualizer = MeshVisualizer(region_dir, self.logger)
                            
                            # Generate value distribution plot for this region
                            self.logger.info(f"Generating value distribution plot for region: {region_name}")
                            region_visualizer.generate_value_distribution_plot(
                                field_values_positive,
                                region_name,
                                atlas_type,
                                mean_value,
                                max_value,
                                min_value,
                                data_type='node'
                            )
                            
                            # Generate focality histogram for this region
                            try:
                                self.logger.info(f"Generating focality histogram for region: {region_name}")
                                # Get node areas for volume weighting
                                node_areas = gm_surf.nodes_areas()
                                positive_node_areas = node_areas[roi_mask][positive_mask]
                                
                                region_visualizer.generate_focality_histogram(
<<<<<<< HEAD
                                    field_values_positive,
                                    element_sizes=positive_node_areas,
=======
                                    whole_head_field_data=field_values,
                                    roi_field_data=field_values_positive,
                                    whole_head_element_sizes=node_areas,
                                    roi_element_sizes=positive_node_areas,
>>>>>>> dbd6086e
                                    region_name=region_name,
                                    roi_field_value=mean_value,
                                    data_type='node'
                                )
                            except Exception as e:
                                self.logger.warning(f"Could not generate focality histogram for {region_name}: {str(e)}")
                    
                except Exception as e:
                    self.logger.warning(f"Warning: Failed to analyze region {region_name}: {str(e)}")
                    results[region_name] = {
                        'mean_value': None,
                        'max_value': None,
                        'min_value': None,
                        'focality': None,
                        'nodes_in_roi': 0
                    }
            
            # Generate global scatter plot and save whole-head results to CSV directly in the main output directory
            if visualize and results:
                self.logger.info("Generating global visualization plot...")
                # Generate scatter plots in the main output directory
                self.visualizer._generate_whole_head_plots(results, atlas_type, 'node')
<<<<<<< HEAD
                
                # Generate and save summary CSV
                self.logger.info("Saving whole-head analysis summary to CSV...")
                self.visualizer.save_whole_head_results_to_csv(results, atlas_type, 'node')
=======
            
            # Always generate and save summary CSV after all regions are processed
            self.logger.info("Saving whole-head analysis summary to CSV...")
            self.visualizer.save_whole_head_results_to_csv(results, atlas_type, 'node')
>>>>>>> dbd6086e
            
            return results
            
        finally:
            # Clean up
            try:
                del gm_surf
                del atlas
            except:
                pass


    def analyze_sphere(self, center_coordinates, radius, visualize=False):
        """
        Analyze a spherical region of interest from a mesh.
        
        Args:
            center_coordinates: List of [x, y, z] coordinates for the center of the sphere
            radius: Radius of the sphere in mm
            visualize: Whether to generate visualization files
            
        Returns:
            Dictionary containing analysis results or None if no nodes found
        """
        self.logger.info(f"Starting spherical ROI analysis (radius={radius}mm) at coordinates {center_coordinates}")
        
        # Load the mesh
        self.logger.info("Loading mesh data...")
        mesh = simnibs.read_msh(self.field_mesh_path)
        
        # Check if field exists before any cropping
        if self.field_name not in mesh.field:
            available_fields = list(mesh.field.keys())
            raise ValueError(f"Field '{self.field_name}' not found in mesh. Available fields: {available_fields}")
        
        # Get field directly from the mesh
        field_data = mesh.field[self.field_name]
        
        # Get field values
        field_values = field_data.value
        
        # Create spherical ROI manually
        self.logger.info(f"Creating spherical ROI at {center_coordinates} with radius {radius}mm...")
        node_coords = mesh.nodes.node_coord
        
        # Calculate distance from each node to the center
        distances = np.sqrt(
            (node_coords[:, 0] - center_coordinates[0])**2 +
            (node_coords[:, 1] - center_coordinates[1])**2 + 
            (node_coords[:, 2] - center_coordinates[2])**2
        )
        
        # Create mask for nodes within radius
        roi_mask = distances <= radius
        
        # Check if field_values and roi_mask have compatible shapes
        if len(field_values.shape) > 1 and field_values.shape[0] != len(roi_mask):
            if len(field_values.shape) == 2 and field_values.shape[0] == len(roi_mask):
                field_values = field_values[:, 0]
            elif len(field_values.shape) == 2 and field_values.shape[1] == len(roi_mask):
                field_values = field_values.T
            else:
                field_values = field_values.flatten()
                if len(field_values) > len(roi_mask):
                    field_values = field_values[:len(roi_mask)]
                elif len(field_values) < len(roi_mask):
                    temp_mask = np.zeros(len(field_values), dtype=bool)
                    temp_mask[:len(roi_mask)] = roi_mask[:len(field_values)]
                    roi_mask = temp_mask
        elif len(field_values) != len(roi_mask):
            if len(field_values) > len(roi_mask):
                field_values = field_values[:len(roi_mask)]
            else:
                roi_mask = roi_mask[:len(field_values)]
        
        # Check if we have any nodes in the ROI
        roi_nodes_count = np.sum(roi_mask)
        if roi_nodes_count == 0:
            # Determine the tissue type from the field mesh name
            field_mesh_name = os.path.basename(self.field_mesh_path).lower()
            tissue_type = "grey matter" if "grey" in field_mesh_name else "white matter" if "white" in field_mesh_name else "brain tissue"
            
            self.logger.error(f"Analysis Failed: No nodes found in ROI at [{center_coordinates[0]}, {center_coordinates[1]}, {center_coordinates[2]}], r={radius}mm")
            self.logger.error(f"ROI is not capturing any {tissue_type}")
            self.logger.error("Suggestion: Adjust coordinates/radius or verify using freeview")
            
            return None
        
        self.logger.info(f"Found {roi_nodes_count} nodes in the ROI")
        self.logger.info("Calculating statistics...")
        
        # Get the field values within the ROI
        field_values_in_roi = field_values[roi_mask]
        
        # Filter for positive values in ROI (matching voxel analyzer behavior)
        positive_mask = field_values_in_roi > 0
        field_values_positive = field_values_in_roi[positive_mask]
        
        # Check if we have any positive values in the ROI
        positive_count = len(field_values_positive)
        if positive_count == 0:
            self.logger.warning(f"Warning: No positive values found in spherical ROI")
            return None
        
        self.logger.info(f"Found {positive_count} nodes with positive values in the ROI")
        self.logger.info("Calculating statistics...")
        
        # Calculate statistics on positive values only
        min_value = np.min(field_values_positive)
        max_value = np.max(field_values_positive)
        mean_value = np.mean(field_values_positive)

        # Calculate focality (roi_average / whole_brain_average)
        # Only include positive values in the whole brain average
        whole_brain_positive_mask = field_values > 0
        whole_brain_average = np.mean(field_values[whole_brain_positive_mask])
        focality = mean_value / whole_brain_average

        # Log the whole brain average for debugging
        self.logger.info(f"Whole brain average (denominator for focality): {whole_brain_average:.6f}")

        # Create results dictionary
        results = {
            'mean_value': mean_value,
            'max_value': max_value,
            'min_value': min_value,
            'nodes_in_roi': roi_nodes_count,
            'focality': focality
        }
        
        # Generate visualizations if requested
        if visualize:
            self.logger.info("Generating visualizations...")
            
            # Generate distribution plot
            self.visualizer.generate_value_distribution_plot(
                field_values_positive,
                f"sphere_x{center_coordinates[0]}_y{center_coordinates[1]}_z{center_coordinates[2]}_r{radius}",
                "Spherical",
                mean_value,
                max_value,
                min_value,
                data_type='node'
            )
            
            # Generate focality histogram
            try:
                self.logger.info("Generating focality histogram for spherical ROI...")
                self.visualizer.generate_focality_histogram(
<<<<<<< HEAD
                    field_values_positive,
=======
                    whole_head_field_data=field_values,
                    roi_field_data=field_values_positive,
>>>>>>> dbd6086e
                    region_name=f"sphere_x{center_coordinates[0]}_y{center_coordinates[1]}_z{center_coordinates[2]}_r{radius}",
                    roi_field_value=mean_value,
                    data_type='node'
                )
            except Exception as e:
                self.logger.warning(f"Could not generate focality histogram for spherical ROI: {str(e)}")
            
            # For 3D mesh visualization, we need to generate a surface mesh
            try:
                self.logger.info("Generating surface mesh for visualization...")
                surface_mesh_path = self._generate_surface_mesh()
                
                # Load the surface mesh
                gm_surf = simnibs.read_msh(surface_mesh_path)
                
                # We need to create the spherical ROI on the surface mesh
                # since the surface mesh may have different node coordinates/indices
                self.logger.info("Creating spherical ROI on surface mesh...")
                surface_node_coords = gm_surf.nodes.node_coord
                
                # Calculate distances on the surface mesh
                surface_distances = np.sqrt(
                    (surface_node_coords[:, 0] - center_coordinates[0])**2 +
                    (surface_node_coords[:, 1] - center_coordinates[1])**2 + 
                    (surface_node_coords[:, 2] - center_coordinates[2])**2
                )
                
                # Create ROI mask for surface mesh
                surface_roi_mask = surface_distances <= radius
                
                # Get field values from surface mesh
                surface_field_values = gm_surf.field[self.field_name].value
                
                # Check surface ROI has nodes
                surface_roi_count = np.sum(surface_roi_mask)
                if surface_roi_count > 0:
                    self.logger.info(f"Found {surface_roi_count} surface nodes in the ROI")
                    
                    # Get max value from surface field for proper color scaling
                    surface_field_values_in_roi = surface_field_values[surface_roi_mask]
                    surface_max_value = np.max(surface_field_values_in_roi)
                    
                    # Create spherical ROI overlay visualization
                    self.logger.info("Creating spherical ROI overlay visualization...")
                    viz_file = self.visualizer.visualize_spherical_roi(
                        gm_surf=gm_surf,
                        roi_mask=surface_roi_mask,
                        center_coords=center_coordinates,
                        radius=radius,
                        field_values=surface_field_values,
                        max_value=surface_max_value,
                        output_dir=self.output_dir
                    )
                    results['visualization_file'] = viz_file
                else:
                    self.logger.warning("No surface nodes found in spherical ROI")
                    self.logger.warning("This may happen if the sphere is in deep brain regions not represented on the cortical surface")
                    
            except Exception as viz_error:
                self.logger.warning(f"Could not generate 3D visualization: {str(viz_error)}")
                self.logger.warning("This may happen if surface mesh generation fails or sphere is outside cortical surface")
                # Continue without 3D visualization but still save other results
        
        # Save results to CSV
        region_name = f"sphere_x{center_coordinates[0]}_y{center_coordinates[1]}_z{center_coordinates[2]}_r{radius}"
        self.visualizer.save_results_to_csv(results, 'spherical', region_name, 'node')
        
        return results

    def analyze_cortex(self, atlas_type, target_region, visualize=False):
        """
        Analyze a cortical region defined by an atlas.
        
        Args:
            atlas_type: Type of atlas to use (e.g., 'DK40', 'HCP_MMP1')
            target_region: Name of the region to analyze
            visualize: Whether to generate visualization files
            
        Returns:
            Dictionary containing analysis results
        """
        self.logger.info(f"Starting cortical analysis for region '{target_region}' using {atlas_type} atlas")
        
        try:
            # Generate surface mesh if needed
            surface_mesh_path = self._generate_surface_mesh()
            
            # Load the surface mesh
            self.logger.info("Loading surface mesh...")
            gm_surf = simnibs.read_msh(surface_mesh_path)
            
            # Load the atlas
            self.logger.info(f"Loading atlas {atlas_type}...")
            atlas = simnibs.subject_atlas(atlas_type, self.subject_dir)
            
            # Verify region exists in atlas
            if target_region not in atlas:
                available_regions = sorted(atlas.keys())
                raise ValueError(f"Region '{target_region}' not found in {atlas_type} atlas. Available regions: {available_regions}")
            
            # Get ROI mask for this region
            roi_mask = atlas[target_region]
            
            # Check if we have any nodes in the ROI
            roi_nodes_count = np.sum(roi_mask)
            if roi_nodes_count == 0:
                self.logger.warning(f"No nodes found in the specified region '{target_region}'")
                results = {
                    'mean_value': None,
                    'max_value': None,
                    'min_value': None,
                    'focality': None
                }
                
                # Save results to CSV even if empty
                self.visualizer.save_results_to_csv(results, 'cortical', target_region, 'node')
                
                return results
            
            # Get the field values within the ROI
            field_values = gm_surf.field[self.field_name].value
            field_values_in_roi = field_values[roi_mask]
            
            # Filter for positive values in ROI (matching voxel analyzer behavior)
            positive_mask = field_values_in_roi > 0
            field_values_positive = field_values_in_roi[positive_mask]
<<<<<<< HEAD
            
            # Check if we have any positive values in the ROI
            positive_count = len(field_values_positive)
            if positive_count == 0:
                self.logger.warning(f"Warning: Region {target_region} has no positive values")
                results = {
                    'mean_value': None,
                    'max_value': None,
                    'min_value': None,
                    'focality': None
                }
                
                # Save results to CSV even if empty
                self.visualizer.save_results_to_csv(results, 'cortical', target_region, 'node')
                
                return results
            
=======
            
            # Check if we have any positive values in the ROI
            positive_count = len(field_values_positive)
            if positive_count == 0:
                self.logger.warning(f"Warning: Region {target_region} has no positive values")
                results = {
                    'mean_value': None,
                    'max_value': None,
                    'min_value': None,
                    'focality': None
                }
                
                # Save results to CSV even if empty
                self.visualizer.save_results_to_csv(results, 'cortical', target_region, 'node')
                
                return results
            
>>>>>>> dbd6086e
            # Calculate statistics on positive values only
            min_value = np.min(field_values_positive)
            max_value = np.max(field_values_positive)
            
            # Calculate mean value using node areas for proper averaging (only positive values)
            node_areas = gm_surf.nodes_areas()
            positive_node_areas = node_areas[roi_mask][positive_mask]
            mean_value = np.average(field_values_positive, weights=positive_node_areas)

            # Calculate focality (roi_average / whole_brain_average)
            # Only include positive values in the whole brain average
            whole_brain_positive_mask = field_values > 0
            whole_brain_average = np.mean(field_values[whole_brain_positive_mask])
            focality = mean_value / whole_brain_average
            
            # Log the whole brain average for debugging
            self.logger.info(f"Whole brain average (denominator for focality): {whole_brain_average:.6f}")
            
            # Prepare the results
            results = {
                'mean_value': mean_value,
                'max_value': max_value,
                'min_value': min_value,
                'focality': focality
            }
            
            # Generate visualization if requested
            if visualize:
                self.logger.info("Generating visualizations...")
                # Generate distribution plot
                self.visualizer.generate_value_distribution_plot(
                    field_values_positive,
                    target_region,
                    atlas_type,
                    mean_value,
                    max_value,
                    min_value,
                    data_type='node'
                )
                
                # Generate focality histogram
                try:
                    self.logger.info(f"Generating focality histogram for region: {target_region}")
                    # Get node areas for volume weighting
                    node_areas = gm_surf.nodes_areas()
                    positive_node_areas = node_areas[roi_mask][positive_mask]
                    
                    self.visualizer.generate_focality_histogram(
<<<<<<< HEAD
                        field_values_positive,
                        element_sizes=positive_node_areas,
=======
                        whole_head_field_data=field_values,
                        roi_field_data=field_values_positive,
                        whole_head_element_sizes=node_areas,
                        roi_element_sizes=positive_node_areas,
>>>>>>> dbd6086e
                        region_name=target_region,
                        roi_field_value=mean_value,
                        data_type='node'
                    )
                except Exception as e:
                    self.logger.warning(f"Could not generate focality histogram for {target_region}: {str(e)}")
                
                # Create region mesh visualization
                # This creates a mesh file with the ROI highlighted
                region_mesh_file = self.visualizer.visualize_cortex_roi(
                    gm_surf=gm_surf,
                    roi_mask=roi_mask,
                    target_region=target_region,
                    field_values=field_values,
                    max_value=max_value,
                    output_dir=self.output_dir,
                    surface_mesh_path=self._surface_mesh_path
                )
            
            # Save results to CSV
            self.visualizer.save_results_to_csv(results, 'cortical', target_region, 'node')
            
            return results
                
        except Exception as e:
            self.logger.error(f"Error in cortical analysis: {str(e)}")
            raise<|MERGE_RESOLUTION|>--- conflicted
+++ resolved
@@ -414,15 +414,10 @@
                                 positive_node_areas = node_areas[roi_mask][positive_mask]
                                 
                                 region_visualizer.generate_focality_histogram(
-<<<<<<< HEAD
-                                    field_values_positive,
-                                    element_sizes=positive_node_areas,
-=======
                                     whole_head_field_data=field_values,
                                     roi_field_data=field_values_positive,
                                     whole_head_element_sizes=node_areas,
                                     roi_element_sizes=positive_node_areas,
->>>>>>> dbd6086e
                                     region_name=region_name,
                                     roi_field_value=mean_value,
                                     data_type='node'
@@ -445,17 +440,10 @@
                 self.logger.info("Generating global visualization plot...")
                 # Generate scatter plots in the main output directory
                 self.visualizer._generate_whole_head_plots(results, atlas_type, 'node')
-<<<<<<< HEAD
-                
-                # Generate and save summary CSV
-                self.logger.info("Saving whole-head analysis summary to CSV...")
-                self.visualizer.save_whole_head_results_to_csv(results, atlas_type, 'node')
-=======
             
             # Always generate and save summary CSV after all regions are processed
             self.logger.info("Saving whole-head analysis summary to CSV...")
             self.visualizer.save_whole_head_results_to_csv(results, atlas_type, 'node')
->>>>>>> dbd6086e
             
             return results
             
@@ -605,12 +593,8 @@
             try:
                 self.logger.info("Generating focality histogram for spherical ROI...")
                 self.visualizer.generate_focality_histogram(
-<<<<<<< HEAD
-                    field_values_positive,
-=======
                     whole_head_field_data=field_values,
                     roi_field_data=field_values_positive,
->>>>>>> dbd6086e
                     region_name=f"sphere_x{center_coordinates[0]}_y{center_coordinates[1]}_z{center_coordinates[2]}_r{radius}",
                     roi_field_value=mean_value,
                     data_type='node'
@@ -737,7 +721,6 @@
             # Filter for positive values in ROI (matching voxel analyzer behavior)
             positive_mask = field_values_in_roi > 0
             field_values_positive = field_values_in_roi[positive_mask]
-<<<<<<< HEAD
             
             # Check if we have any positive values in the ROI
             positive_count = len(field_values_positive)
@@ -755,25 +738,6 @@
                 
                 return results
             
-=======
-            
-            # Check if we have any positive values in the ROI
-            positive_count = len(field_values_positive)
-            if positive_count == 0:
-                self.logger.warning(f"Warning: Region {target_region} has no positive values")
-                results = {
-                    'mean_value': None,
-                    'max_value': None,
-                    'min_value': None,
-                    'focality': None
-                }
-                
-                # Save results to CSV even if empty
-                self.visualizer.save_results_to_csv(results, 'cortical', target_region, 'node')
-                
-                return results
-            
->>>>>>> dbd6086e
             # Calculate statistics on positive values only
             min_value = np.min(field_values_positive)
             max_value = np.max(field_values_positive)
@@ -822,15 +786,10 @@
                     positive_node_areas = node_areas[roi_mask][positive_mask]
                     
                     self.visualizer.generate_focality_histogram(
-<<<<<<< HEAD
-                        field_values_positive,
-                        element_sizes=positive_node_areas,
-=======
                         whole_head_field_data=field_values,
                         roi_field_data=field_values_positive,
                         whole_head_element_sizes=node_areas,
                         roi_element_sizes=positive_node_areas,
->>>>>>> dbd6086e
                         region_name=target_region,
                         roi_field_value=mean_value,
                         data_type='node'
