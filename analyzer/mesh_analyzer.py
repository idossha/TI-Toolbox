"""
MeshAnalyzer: A tool for analyzing mesh-based neuroimaging data

This module provides functionality for analyzing field data in specific regions of interest,
including spherical ROIs and cortical regions defined by an atlas. It works with
SimNIBS mesh files and can generate surface meshes for cortical analysis.

Inputs:
    - SimNIBS mesh files (.msh) containing field data
    - Subject directory containing m2m files for atlas mapping
    - ROI specifications (coordinates, regions)

Outputs:
    - Statistical measures (mean, min, max)
    - ROI masks
    - Surface meshes for visualization
    - Visualization files (optional)

Example Usage:
    ```python
    # Initialize analyzer
    analyzer = MeshAnalyzer(
        field_mesh_path="/path/to/field.msh",
        field_name="normE",
        subject_dir="/path/to/m2m_subject",
        output_dir="/path/to/output"
    )

    # Analyze a spherical ROI
    sphere_results = analyzer.analyze_sphere(
        center_coordinates=[0, 0, 0],
        radius=10
    )

    # Analyze a cortical region
    cortex_results = analyzer.analyze_cortex(
        atlas_type="DK40",
        target_region="superiorfrontal",
        visualize=True
    )

    # Analyze whole head
    whole_head_results = analyzer.analyze_whole_head(
        atlas_type="DK40",
        visualize=True
    )
    ```

Dependencies:
    - numpy
    - simnibs
    - subprocess (for msh2cortex operations)
"""

import simnibs
import numpy as np
import os
import time
import subprocess
import tempfile
from pathlib import Path
from visualizer import MeshVisualizer
import csv
from datetime import datetime
import matplotlib.pyplot as plt
import sys

# Add the parent directory to the path to access utils
sys.path.insert(0, os.path.join(os.path.dirname(__file__), '..'))
from utils import logging_util

class MeshAnalyzer:
    """
    A class for analyzing mesh-based data from 3D models.
    
    This class provides methods for analyzing field data in specific regions of interest,
    including spherical ROIs and cortical regions defined by an atlas. It works with
    SimNIBS mesh files and can generate surface meshes for cortical analysis.
    
    Attributes:
        field_mesh_path (str): Path to the mesh file containing field data
        field_name (str): Name of the field to analyze in the mesh
        subject_dir (str): Directory containing subject data (m2m folder)
        output_dir (str): Directory where analysis results will be saved
        visualizer (MeshVisualizer): Instance of visualizer for generating plots
        _temp_dir (tempfile.TemporaryDirectory): Temporary directory for surface mesh
        _surface_mesh_path (str): Path to the generated surface mesh
    """
    
    def __init__(self, field_mesh_path: str, field_name: str, subject_dir: str, output_dir: str, logger=None):
        """
        Initialize the MeshAnalyzer class.

        Args:
            field_mesh_path (str): Path to the mesh file containing the field data
            field_name (str): Name of the field to analyze
            subject_dir (str): Directory containing subject data (m2m folder)
            output_dir (str): Directory where analysis results will be saved
            logger: Optional logger instance to use. If None, creates its own.
        """
        self.field_mesh_path = field_mesh_path
        self.field_name = field_name
        self.subject_dir = subject_dir
        self.output_dir = output_dir
        
        # Set up logger - use provided logger or create a new one
        if logger is not None:
            # Create a child logger to distinguish mesh analyzer logs
            self.logger = logger.getChild('mesh_analyzer')
        else:
            # Create our own logger if none provided
            time_stamp = time.strftime('%Y%m%d_%H%M%S')
            
            # Extract subject ID from subject_dir (e.g., m2m_subject -> subject)
            subject_id = os.path.basename(self.subject_dir).split('_')[1] if '_' in os.path.basename(self.subject_dir) else os.path.basename(self.subject_dir)
            
            # Create derivatives/log/sub-* directory structure (using relative path like voxel analyzer)
            log_dir = os.path.join('derivatives', 'logs', f'sub-{subject_id}')
            os.makedirs(log_dir, exist_ok=True)
            
            # Create log file in the new directory
            log_file = os.path.join(log_dir, f'mesh_analyzer_{time_stamp}.log')
            self.logger = logging_util.get_logger('mesh_analyzer', log_file, overwrite=True)
        
        # Initialize visualizer with logger
        self.visualizer = MeshVisualizer(output_dir, self.logger)
        
        # Initialize temporary directory and surface mesh path
        self._temp_dir = None
        self._surface_mesh_path = None
        
        # Create output directory if it doesn't exist
        if not os.path.exists(output_dir):
            self.logger.info(f"Creating output directory: {output_dir}")
            os.makedirs(output_dir)
        
        # Validate that field mesh exists
        if not os.path.exists(field_mesh_path):
            self.logger.error(f"Field mesh file not found: {field_mesh_path}")
            raise FileNotFoundError(f"Field mesh file not found: {field_mesh_path}")
        
        self.logger.info(f"Mesh analyzer initialized successfully")
        self.logger.info(f"Field mesh path: {field_mesh_path}")
        self.logger.info(f"Field name: {field_name}")
        self.logger.info(f"Subject directory: {subject_dir}")
        self.logger.info(f"Output directory: {output_dir}")

    def _generate_surface_mesh(self):
        """
        Generate a surface mesh from the field mesh using msh2cortex if not already generated.
        This is used for cortical analysis.
        
        Returns:
            str: Path to the generated surface mesh file
        """
        # Get the base name of the input mesh
        input_name = os.path.basename(self.field_mesh_path)
        base_name = os.path.splitext(input_name)[0]
        
        # Get the simulation name and subject ID from the field mesh path
        # Field path structure: .../sub-<n>/Simulations/simulation_name/TI/mesh/field.msh
        field_path_parts = self.field_mesh_path.split(os.sep)
        try:
            sim_idx = field_path_parts.index('Simulations')
            simulation_name = field_path_parts[sim_idx + 1]
            
            # Get the subject ID from the m2m directory path
            # m2m path structure: .../sub-<n>/m2m_<n>
            m2m_name = os.path.basename(self.subject_dir)  # e.g., 'm2m_ido'
            subject_id = m2m_name.split('_')[1]  # e.g., 'ido'
            
            # Get the SimNIBS directory (parent of sub-*)
            simnibs_dir = os.path.dirname(os.path.dirname(self.subject_dir))
            
            # Construct the path where the surface mesh should be stored
            surface_mesh_dir = os.path.join(simnibs_dir, f'sub-{subject_id}', 'Simulations', simulation_name, 'TI', 'mesh')
            os.makedirs(surface_mesh_dir, exist_ok=True)
            
            # The surface mesh file path - specific to this field mesh only
            surface_mesh_path = os.path.join(surface_mesh_dir, f"{base_name}_central.msh")
            
            # If we already have a valid surface mesh, return it
            if os.path.exists(surface_mesh_path):
                self.logger.info(f"Using existing surface mesh at: {surface_mesh_path}")
                self._surface_mesh_path = surface_mesh_path
                return surface_mesh_path
                
            self.logger.info(f"Generating surface mesh for specific field: {input_name} using msh2cortex...")
            
            try:
                # Run msh2cortex command only for this specific field mesh
                cmd = [
                    'msh2cortex',
                    '-i', self.field_mesh_path,
                    '-m', self.subject_dir,
                    '-o', surface_mesh_dir
                ]
                
                self.logger.info(f"Running: {' '.join(cmd)}")
                subprocess.run(cmd, check=True, capture_output=True)
                
                if not os.path.exists(surface_mesh_path):
                    self.logger.error(f"Expected surface mesh file not found at: {surface_mesh_path}")
                    raise FileNotFoundError(f"Expected surface mesh file not found at: {surface_mesh_path}")
                
                # Store the path
                self._surface_mesh_path = surface_mesh_path
                self.logger.info(f"Surface mesh generated successfully for {input_name} at: {surface_mesh_path}")
                
                return surface_mesh_path
                
            except subprocess.CalledProcessError as e:
                self.logger.error(f"Error running msh2cortex: {str(e)}")
                self.logger.error(f"Command output: {e.stdout.decode() if e.stdout else ''}")
                self.logger.error(f"Command error: {e.stderr.decode() if e.stderr else ''}")
                raise RuntimeError("Failed to generate surface mesh using msh2cortex")
            except FileNotFoundError as e:
                self.logger.error(f"Error: {str(e)}")
                self.logger.error("msh2cortex completed but did not generate the expected file.")
                self.logger.error(f"Contents of output directory {surface_mesh_dir}:")
                try:
                    files = os.listdir(surface_mesh_dir)
                    for f in files:
                        self.logger.error(f"  {f}")
                except:
                    self.logger.error("  Could not list directory contents")
                raise
                
        except (ValueError, IndexError) as e:
            self.logger.error(f"Could not determine simulation name from field mesh path. Expected path structure: .../sub-<n>/Simulations/simulation_name/TI/mesh/field.msh")
            raise ValueError("Could not determine simulation name from field mesh path. Expected path structure: .../sub-<n>/Simulations/simulation_name/TI/mesh/field.msh")

    def __del__(self):
        """Cleanup temporary directory when the analyzer is destroyed."""
        if self._temp_dir is not None:
            try:
                self.logger.info("Cleaning up temporary directory...")
                self._temp_dir.cleanup()
            except:
                pass

    def _construct_normal_mesh_path(self):
        """
        Construct the path to the normal mesh file based on the main field mesh path.
        Expected pattern: <montage>_TI.msh -> <montage>_normal.msh
        
        Returns:
            str: Path to the normal mesh file
        """
        # Get the directory and filename from the main field mesh path
        mesh_dir = os.path.dirname(self.field_mesh_path)
        mesh_filename = os.path.basename(self.field_mesh_path)
        
        # Replace _TI.msh with _normal.msh
        if mesh_filename.endswith('_TI.msh'):
            normal_filename = mesh_filename.replace('_TI.msh', '_normal.msh')
        else:
            # Fallback: just replace .msh with _normal.msh
            base_name = os.path.splitext(mesh_filename)[0]
            normal_filename = f"{base_name}_normal.msh"
        
        normal_mesh_path = os.path.join(mesh_dir, normal_filename)
        return normal_mesh_path

    def _extract_normal_field_values(self, roi_mask):
        """
        Extract TI_normal field values from the normal mesh file for a given ROI mask.
        
        Args:
            roi_mask: Boolean array indicating which nodes are in the ROI
            
        Returns:
            tuple: (normal_field_values_positive, normal_statistics)
                normal_field_values_positive: Array of positive TI_normal values in ROI
                normal_statistics: Dict with mean, max, min values, or None if no values found
        """
        try:
            # Construct path to normal mesh file
            normal_mesh_path = self._construct_normal_mesh_path()
            
            # Check if normal mesh file exists
            if not os.path.exists(normal_mesh_path):
                self.logger.warning(f"Normal mesh file not found: {normal_mesh_path}")
                return None, None
            
            self.logger.info(f"Loading normal mesh: {normal_mesh_path}")
            
            # Load the normal mesh
            normal_mesh = simnibs.read_msh(normal_mesh_path)
            
            # Check if TI_normal field exists
            if 'TI_normal' not in normal_mesh.field:
                available_fields = list(normal_mesh.field.keys())
                self.logger.warning(f"TI_normal field not found in normal mesh. Available fields: {available_fields}")
                return None, None
            
            # Get TI_normal field values
            normal_field_values = normal_mesh.field['TI_normal'].value
            
            # Apply ROI mask to get values in the region of interest
            normal_field_values_in_roi = normal_field_values[roi_mask]
            
            # Filter for positive values
            positive_mask = normal_field_values_in_roi > 0
            normal_field_values_positive = normal_field_values_in_roi[positive_mask]
            
            # Check if we have any positive values
            if len(normal_field_values_positive) == 0:
                self.logger.warning("No positive TI_normal values found in ROI")
                return None, None
            
            # Calculate statistics on positive values only
            normal_min_value = np.min(normal_field_values_positive)
            normal_max_value = np.max(normal_field_values_positive)
            
            # Calculate mean value using node areas for proper averaging (only positive values)
            # Note: We assume the normal mesh has the same node structure as the surface mesh
            # so we can use the same ROI mask
            node_areas = normal_mesh.nodes_areas()
            positive_node_areas = node_areas[roi_mask][positive_mask]
            normal_mean_value = np.average(normal_field_values_positive, weights=positive_node_areas)
            
            # Calculate focality for TI_normal
            whole_brain_positive_mask = normal_field_values > 0
            whole_brain_node_areas = node_areas[whole_brain_positive_mask]
            whole_brain_normal_average = np.average(normal_field_values[whole_brain_positive_mask], weights=whole_brain_node_areas)
            normal_focality = normal_mean_value / whole_brain_normal_average
            
            normal_statistics = {
                'normal_mean_value': normal_mean_value,
                'normal_max_value': normal_max_value,
                'normal_min_value': normal_min_value,
                'normal_focality': normal_focality
            }
            
            self.logger.info(f"TI_normal statistics calculated successfully")
            
            # Clean up
            del normal_mesh
            
            return normal_field_values_positive, normal_statistics
            
        except Exception as e:
            self.logger.warning(f"Failed to extract TI_normal values: {str(e)}")
            return None, None

    def analyze_whole_head(self, atlas_type='HCP_MMP1', visualize=False):
        """
        Analyze all regions in the specified atlas.
        """
        start_time = time.time()
        self.logger.info(f"Starting whole head analysis using {atlas_type} atlas")
        
        try:
            # Generate surface mesh if needed
            surface_mesh_path = self._generate_surface_mesh()
      
            # Load the surface mesh
            self.logger.info("Loading surface mesh...")
            gm_surf = simnibs.read_msh(surface_mesh_path)
            
            # Load the atlas
            self.logger.info(f"Loading atlas {atlas_type}...")
            atlas = simnibs.subject_atlas(atlas_type, self.subject_dir)
            
            # Dictionary to store results for each region
            results = {}
            
            # Analyze each region in the atlas
            for region_name in atlas.keys():
                try:
                    self.logger.info(f"Processing region: {region_name}")
                    
                    # Create a directory for this region in the main output directory
                    region_dir = os.path.join(self.output_dir, region_name)
                    os.makedirs(region_dir, exist_ok=True)
                    
                    # Get ROI mask for this region
                    try:
                        roi_mask = atlas[region_name]
                        # Check if roi_mask is actually a mask array
                        if callable(roi_mask):
                            self.logger.error(f"Region {region_name}: atlas[region_name] returned a callable object, not a mask")
                            raise TypeError(f"Region {region_name}: Expected mask array, got callable object")
                        elif not hasattr(roi_mask, '__len__'):
                            self.logger.error(f"Region {region_name}: atlas[region_name] returned non-array object: {type(roi_mask)}")
                            raise TypeError(f"Region {region_name}: Expected mask array, got {type(roi_mask)}")
                    except Exception as e:
                        self.logger.error(f"Failed to get ROI mask for region {region_name}: {str(e)}")
                        raise
                    
                    # Check if we have any nodes in the ROI
                    roi_nodes_count = np.sum(roi_mask)
                    if roi_nodes_count == 0:
                        self.logger.warning(f"Warning: No nodes found in the specified region '{region_name}'")
                        region_results = {
                            'mean_value': None,
                            'max_value': None,
                            'min_value': None,
                            'focality': None,
                            'nodes_in_roi': 0,
                            'normal_mean_value': None,
                            'normal_max_value': None,
                            'normal_min_value': None,
                            'normal_focality': None
                        }
                        
                        # Store in the overall results
                        results[region_name] = region_results
                        
                        continue
                    
                    self.logger.info(f"Getting field values within the ROI...")
                    # Get the field values within the ROI
                    try:
                        field_values = gm_surf.field[self.field_name].value
                        if callable(field_values):
                            self.logger.error(f"Region {region_name}: field values returned a callable object")
                            raise TypeError(f"Region {region_name}: Expected field values array, got callable object")
                        field_values_in_roi = field_values[roi_mask]
                    except Exception as e:
                        self.logger.error(f"Failed to get field values for region {region_name}: {str(e)}")
                        self.logger.error(f"Field values type: {type(field_values) if 'field_values' in locals() else 'undefined'}")
                        self.logger.error(f"ROI mask type: {type(roi_mask)}")
                        raise
                    
                    # Filter for positive values in ROI (matching voxel analyzer behavior)
                    positive_mask = field_values_in_roi > 0
                    field_values_positive = field_values_in_roi[positive_mask]
                    
                    # Check if we have any positive values in the ROI
                    positive_count = len(field_values_positive)
                    if positive_count == 0:
                        self.logger.warning(f"Warning: Region {region_name} has no positive values")
                        region_results = {
                            'mean_value': None,
                            'max_value': None,
                            'min_value': None,
                            'focality': None,
                            'nodes_in_roi': 0,
                            'normal_mean_value': None,
                            'normal_max_value': None,
                            'normal_min_value': None,
                            'normal_focality': None
                        }
                        
                        # Store in the overall results
                        results[region_name] = region_results
                        
                        continue
                    
                    # Calculate statistics on positive values only
                    min_value = np.min(field_values_positive)
                    max_value = np.max(field_values_positive)
                    
                    # Calculate mean value using node areas for proper averaging (only positive values)
                    try:
                        node_areas = gm_surf.nodes_areas()
                        if callable(node_areas):
                            self.logger.error(f"Region {region_name}: nodes_areas() returned a callable object")
                            raise TypeError(f"Region {region_name}: Expected node areas array, got callable object")
                        positive_node_areas = node_areas[roi_mask][positive_mask]
                    except Exception as e:
                        self.logger.error(f"Failed to get node areas for region {region_name}: {str(e)}")
                        self.logger.error(f"Node areas type: {type(node_areas) if 'node_areas' in locals() else 'undefined'}")
                        raise
                    mean_value = np.average(field_values_positive, weights=positive_node_areas)
                    
                    # Calculate focality (roi_average / whole_brain_average)
                    # Only include positive values in the whole brain average
                    whole_brain_positive_mask = field_values > 0
                    whole_brain_average = np.mean(field_values[whole_brain_positive_mask])
                    focality = mean_value / whole_brain_average
                    
                    # Log the whole brain average for debugging
                    self.logger.info(f"Whole brain average (denominator for focality): {whole_brain_average:.6f}")
                    
                    # Create result dictionary for this region with TI_max values
                    region_results = {
                        'mean_value': mean_value,
                        'max_value': max_value,
                        'min_value': min_value,
                        'focality': focality,
                        'nodes_in_roi': positive_count
                    }
                    
                    # Extract TI_normal values from normal mesh for this region
                    self.logger.info(f"Extracting TI_normal values for region: {region_name}")
                    normal_field_values_positive, normal_statistics = self._extract_normal_field_values(roi_mask)
                    
                    # Add TI_normal statistics to region results if available
                    if normal_statistics is not None:
                        region_results.update(normal_statistics)
                        self.logger.info(f"TI_normal values successfully added for region: {region_name}")
                    else:
                        self.logger.warning(f"TI_normal values not available for region: {region_name}")
                    
                    # Store in the overall results
                    results[region_name] = region_results
                    
                    # Generate visualizations if requested
                    if visualize:
                        self.logger.info(f"Generating 3D visualization for region: {region_name}")
                        # Generate 3D visualization and save directly to the region directory
                        self.visualizer.visualize_cortex_roi(
                            gm_surf=gm_surf,
                            roi_mask=roi_mask,
                            target_region=region_name,
                            field_values=field_values,
                            max_value=max_value,
                            output_dir=region_dir,
                            surface_mesh_path=self._surface_mesh_path
                        )
                        
                        # Generate region-specific value distribution plot
                        if len(field_values_positive) > 0:
                            # Create a custom visualizer just for this region with the region directory as output
                            # Pass the main logger to avoid creating derivatives folder in region directory
                            region_visualizer = MeshVisualizer(region_dir, self.logger)
                            
                            # Generate value distribution plot for this region
                            self.logger.info(f"Generating value distribution plot for region: {region_name}")
                            region_visualizer.generate_value_distribution_plot(
                                field_values_positive,
                                region_name,
                                atlas_type,
                                mean_value,
                                max_value,
                                min_value,
                                data_type='node'
                            )
                            
                            # Generate focality histogram for this region
                            try:
                                self.logger.info(f"Generating focality histogram for region: {region_name}")
                                # Get node areas for volume weighting
                                node_areas = gm_surf.nodes_areas()
                                positive_node_areas = node_areas[roi_mask][positive_mask]
                                
                                region_visualizer.generate_focality_histogram(
                                    whole_head_field_data=field_values,
                                    roi_field_data=field_values_positive,
                                    whole_head_element_sizes=node_areas,
                                    roi_element_sizes=positive_node_areas,
                                    region_name=region_name,
                                    roi_field_value=mean_value,
                                    data_type='node'
                                )
                            except Exception as e:
                                self.logger.warning(f"Could not generate focality histogram for {region_name}: {str(e)}")
                    
                except Exception as e:
                    self.logger.warning(f"Warning: Failed to analyze region {region_name}: {str(e)}")
                    results[region_name] = {
                        'mean_value': None,
                        'max_value': None,
                        'min_value': None,
                        'focality': None,
                        'nodes_in_roi': 0,
                        'normal_mean_value': None,
                        'normal_max_value': None,
                        'normal_min_value': None,
                        'normal_focality': None
                    }
            
            # Generate global scatter plot and save whole-head results to CSV directly in the main output directory
            if visualize and results:
                self.logger.info("Generating global visualization plot...")
                # Generate scatter plots in the main output directory
                self.visualizer._generate_whole_head_plots(results, atlas_type, 'node')
            
            # Always generate and save summary CSV after all regions are processed
            self.logger.info("Saving whole-head analysis summary to CSV...")
            self.visualizer.save_whole_head_results_to_csv(results, atlas_type, 'node')
            
            return results
            
        finally:
            # Clean up
            try:
                del gm_surf
                del atlas
            except:
                pass


    def analyze_sphere(self, center_coordinates, radius, visualize=False):
        """
        Analyze a spherical region of interest from a mesh.
        
        Args:
            center_coordinates: List of [x, y, z] coordinates for the center of the sphere
            radius: Radius of the sphere in mm
            visualize: Whether to generate visualization files
            
        Returns:
            Dictionary containing analysis results or None if no nodes found
        """
        self.logger.info(f"Starting spherical ROI analysis (radius={radius}mm) at coordinates {center_coordinates}")
        
        try:
            # Generate surface mesh if needed and load it (for consistency with cortical analysis)
            surface_mesh_path = self._generate_surface_mesh()
            gm_surf = simnibs.read_msh(surface_mesh_path)
            
            # Check if field exists
            if self.field_name not in gm_surf.field:
                available_fields = list(gm_surf.field.keys())
                raise ValueError(f"Field '{self.field_name}' not found in surface mesh. Available fields: {available_fields}")
            
            # Get field values from surface mesh
            field_values = gm_surf.field[self.field_name].value
            
            # Create spherical ROI on surface mesh
            self.logger.info(f"Creating spherical ROI at {center_coordinates} with radius {radius}mm...")
            node_coords = gm_surf.nodes.node_coord
            
            # Calculate distance from each node to the center
            distances = np.sqrt(
                (node_coords[:, 0] - center_coordinates[0])**2 +
                (node_coords[:, 1] - center_coordinates[1])**2 + 
                (node_coords[:, 2] - center_coordinates[2])**2
            )
            
            # Create mask for nodes within radius
            roi_mask = distances <= radius
            
            # Check if we have any nodes in the ROI
            roi_nodes_count = np.sum(roi_mask)
            if roi_nodes_count == 0:
                self.logger.error(f"Analysis Failed: No nodes found in ROI at [{center_coordinates[0]}, {center_coordinates[1]}, {center_coordinates[2]}], r={radius}mm")
                self.logger.error("ROI is not capturing any grey matter surface nodes")
                self.logger.error("Suggestion: Adjust coordinates/radius or verify using freeview")
                return None
            
            self.logger.info(f"Found {roi_nodes_count} nodes in the ROI")
            self.logger.info("Calculating statistics...")
            
            # Get the field values within the ROI
            field_values_in_roi = field_values[roi_mask]
            
            # Filter for positive values in ROI (matching voxel analyzer behavior)
            positive_mask = field_values_in_roi > 0
            field_values_positive = field_values_in_roi[positive_mask]
            
            # Check if we have any positive values in the ROI
            positive_count = len(field_values_positive)
            if positive_count == 0:
                self.logger.warning(f"Warning: No positive values found in spherical ROI")
                return None
            
            self.logger.info(f"Found {positive_count} nodes with positive values in the ROI")
            self.logger.info("Calculating statistics...")
            
            # Calculate statistics on positive values only
            min_value = np.min(field_values_positive)
            max_value = np.max(field_values_positive)
            
            # Calculate mean value using node areas for proper averaging (only positive values)
            node_areas = gm_surf.nodes_areas()
            positive_node_areas = node_areas[roi_mask][positive_mask]
            mean_value = np.average(field_values_positive, weights=positive_node_areas)

            # Calculate focality (roi_average / whole_brain_average)
            # Only include positive values in the whole brain average
            # Use area-weighted averaging for consistency with ROI calculations
            whole_brain_positive_mask = field_values > 0
            whole_brain_node_areas = node_areas[whole_brain_positive_mask]
            whole_brain_average = np.average(field_values[whole_brain_positive_mask], weights=whole_brain_node_areas)
            focality = mean_value / whole_brain_average

            # Log the whole brain average for debugging
            self.logger.info(f"Whole brain average (denominator for focality): {whole_brain_average:.6f}")

            # Create results dictionary with TI_max values
            results = {
                'mean_value': mean_value,
                'max_value': max_value,
                'min_value': min_value,
                'nodes_in_roi': roi_nodes_count,
                'focality': focality
            }
            
            # Extract TI_normal values from normal mesh
            self.logger.info("Extracting TI_normal values from normal mesh...")
            normal_field_values_positive, normal_statistics = self._extract_normal_field_values(roi_mask)
            
            # Add TI_normal statistics to results if available
            if normal_statistics is not None:
                results.update(normal_statistics)
                self.logger.info("TI_normal values successfully added to results")
            else:
                self.logger.warning("TI_normal values not available - results will only contain TI_max values")
            
            # Generate visualizations if requested
            if visualize:
                self.logger.info("Generating visualizations...")
                
                # Generate distribution plot
                self.visualizer.generate_value_distribution_plot(
                    field_values_positive,
                    f"sphere_x{center_coordinates[0]}_y{center_coordinates[1]}_z{center_coordinates[2]}_r{radius}",
                    "Spherical",
                    mean_value,
                    max_value,
                    min_value,
                    data_type='node'
                )
                
                # Generate focality histogram
                try:
                    self.logger.info("Generating focality histogram for spherical ROI...")
                    self.visualizer.generate_focality_histogram(
                        whole_head_field_data=field_values,
                        roi_field_data=field_values_positive,
                        whole_head_element_sizes=node_areas,
                        roi_element_sizes=positive_node_areas,
                        region_name=f"sphere_x{center_coordinates[0]}_y{center_coordinates[1]}_z{center_coordinates[2]}_r{radius}",
                        roi_field_value=mean_value,
                        data_type='node'
                    )
                except Exception as e:
                    self.logger.warning(f"Could not generate focality histogram for spherical ROI: {str(e)}")
                
                # Create spherical ROI overlay visualization
                self.logger.info("Creating spherical ROI overlay visualization...")
                viz_file = self.visualizer.visualize_spherical_roi(
                    gm_surf=gm_surf,
                    roi_mask=roi_mask,
                    center_coords=center_coordinates,
                    radius=radius,
                    field_values=field_values,
                    max_value=max_value,
<<<<<<< HEAD
                    output_dir=self.output_dir,
                    surface_mesh_path=surface_mesh_path
=======
                    output_dir=self.output_dir
>>>>>>> febeca6b
                )
                results['visualization_file'] = viz_file
            
            # Save results to CSV
            region_name = f"sphere_x{center_coordinates[0]}_y{center_coordinates[1]}_z{center_coordinates[2]}_r{radius}"
            self.visualizer.save_results_to_csv(results, 'spherical', region_name, 'node')
            
            return results
            
        except Exception as e:
            self.logger.error(f"Error in spherical analysis: {str(e)}")
            raise

    def analyze_cortex(self, atlas_type, target_region, visualize=False):
        """
        Analyze a cortical region defined by an atlas.
        
        Args:
            atlas_type: Type of atlas to use (e.g., 'DK40', 'HCP_MMP1')
            target_region: Name of the region to analyze
            visualize: Whether to generate visualization files
            
        Returns:
            Dictionary containing analysis results
        """
        self.logger.info(f"Starting cortical analysis for region '{target_region}' using {atlas_type} atlas")
        
        try:
            # Generate surface mesh if needed
            surface_mesh_path = self._generate_surface_mesh()
            
            # Load the surface mesh
            self.logger.info("Loading surface mesh...")
            gm_surf = simnibs.read_msh(surface_mesh_path)
            
            # Load the atlas
            self.logger.info(f"Loading atlas {atlas_type}...")
            atlas = simnibs.subject_atlas(atlas_type, self.subject_dir)
            
            # Verify region exists in atlas
            if target_region not in atlas:
                available_regions = sorted(atlas.keys())
                raise ValueError(f"Region '{target_region}' not found in {atlas_type} atlas. Available regions: {available_regions}")
            
            # Get ROI mask for this region
            roi_mask = atlas[target_region]
            
            # Check if we have any nodes in the ROI
            roi_nodes_count = np.sum(roi_mask)
            if roi_nodes_count == 0:
                self.logger.warning(f"No nodes found in the specified region '{target_region}'")
                results = {
                    'mean_value': None,
                    'max_value': None,
                    'min_value': None,
                    'focality': None,
                    'normal_mean_value': None,
                    'normal_max_value': None,
                    'normal_min_value': None,
                    'normal_focality': None
                }
                
                # Save results to CSV even if empty
                self.visualizer.save_results_to_csv(results, 'cortical', target_region, 'node')
                
                return results
            
            # Get the field values within the ROI
            field_values = gm_surf.field[self.field_name].value
            field_values_in_roi = field_values[roi_mask]
            
            # Filter for positive values in ROI (matching voxel analyzer behavior)
            positive_mask = field_values_in_roi > 0
            field_values_positive = field_values_in_roi[positive_mask]
            
            # Check if we have any positive values in the ROI
            positive_count = len(field_values_positive)
            if positive_count == 0:
                self.logger.warning(f"Warning: Region {target_region} has no positive values")
                results = {
                    'mean_value': None,
                    'max_value': None,
                    'min_value': None,
                    'focality': None,
                    'normal_mean_value': None,
                    'normal_max_value': None,
                    'normal_min_value': None,
                    'normal_focality': None
                }
                
                # Save results to CSV even if empty
                self.visualizer.save_results_to_csv(results, 'cortical', target_region, 'node')
                
                return results
<<<<<<< HEAD
            
            # Calculate statistics on positive values only
            min_value = np.min(field_values_positive)
            max_value = np.max(field_values_positive)
            
=======
            
            # Calculate statistics on positive values only
            min_value = np.min(field_values_positive)
            max_value = np.max(field_values_positive)
            
>>>>>>> febeca6b
            # Calculate mean value using node areas for proper averaging (only positive values)
            node_areas = gm_surf.nodes_areas()
            positive_node_areas = node_areas[roi_mask][positive_mask]
            mean_value = np.average(field_values_positive, weights=positive_node_areas)

            # Calculate focality (roi_average / whole_brain_average)
            # Only include positive values in the whole brain average
            # Use area-weighted averaging for consistency with ROI calculations
            whole_brain_positive_mask = field_values > 0
            whole_brain_node_areas = node_areas[whole_brain_positive_mask]
            whole_brain_average = np.average(field_values[whole_brain_positive_mask], weights=whole_brain_node_areas)
            focality = mean_value / whole_brain_average
            
            # Log the whole brain average for debugging
            self.logger.info(f"Whole brain average (denominator for focality): {whole_brain_average:.6f}")
            
            # Prepare the results with TI_max values
            results = {
                'mean_value': mean_value,
                'max_value': max_value,
                'min_value': min_value,
                'focality': focality
            }
            
            # Extract TI_normal values from normal mesh
            self.logger.info("Extracting TI_normal values from normal mesh...")
            normal_field_values_positive, normal_statistics = self._extract_normal_field_values(roi_mask)
            
            # Add TI_normal statistics to results if available
            if normal_statistics is not None:
                results.update(normal_statistics)
                self.logger.info("TI_normal values successfully added to results")
            else:
                self.logger.warning("TI_normal values not available - results will only contain TI_max values")
            
            # Generate visualization if requested
            if visualize:
                self.logger.info("Generating visualizations...")
                # Generate distribution plot
                self.visualizer.generate_value_distribution_plot(
                    field_values_positive,
                    target_region,
                    atlas_type,
                    mean_value,
                    max_value,
                    min_value,
                    data_type='node'
                )
                
                # Generate focality histogram
                try:
                    self.logger.info(f"Generating focality histogram for region: {target_region}")
                    # Get node areas for volume weighting
                    node_areas = gm_surf.nodes_areas()
                    positive_node_areas = node_areas[roi_mask][positive_mask]
                    
                    self.visualizer.generate_focality_histogram(
                        whole_head_field_data=field_values,
                        roi_field_data=field_values_positive,
                        whole_head_element_sizes=node_areas,
                        roi_element_sizes=positive_node_areas,
                        region_name=target_region,
                        roi_field_value=mean_value,
                        data_type='node'
                    )
                except Exception as e:
                    self.logger.warning(f"Could not generate focality histogram for {target_region}: {str(e)}")
                
                # Create region mesh visualization
                # This creates a mesh file with the ROI highlighted
                region_mesh_file = self.visualizer.visualize_cortex_roi(
                    gm_surf=gm_surf,
                    roi_mask=roi_mask,
                    target_region=target_region,
                    field_values=field_values,
                    max_value=max_value,
                    output_dir=self.output_dir,
                    surface_mesh_path=self._surface_mesh_path
                )
            
            # Save results to CSV
            self.visualizer.save_results_to_csv(results, 'cortical', target_region, 'node')
            
            return results
                
        except Exception as e:
            self.logger.error(f"Error in cortical analysis: {str(e)}")
            raise

    def get_grey_matter_statistics(self):
        """
        Calculate grey matter field statistics from the surface mesh data.
        
        Returns:
            dict: Dictionary containing grey matter statistics (mean, max, min)
        """
        self.logger.info("Calculating grey matter field statistics from surface mesh...")
        
        try:
            # Generate surface mesh if needed and load it
            surface_mesh_path = self._generate_surface_mesh()
            gm_surf = simnibs.read_msh(surface_mesh_path)
            
            # Check if field exists
            if self.field_name not in gm_surf.field:
                available_fields = list(gm_surf.field.keys())
                raise ValueError(f"Field '{self.field_name}' not found in surface mesh. Available fields: {available_fields}")
            
            # Get field values from surface mesh (same as analyze_cortex)
            field_values = gm_surf.field[self.field_name].value
            
            # Filter for positive values only (matching ROI analysis behavior)
            positive_mask = field_values > 0
            field_values_positive = field_values[positive_mask]
            
            # Check if we have any positive values
            if len(field_values_positive) == 0:
                self.logger.warning("No positive values found in grey matter surface")
                return {'grey_mean': 0.0, 'grey_max': 0.0, 'grey_min': 0.0}
            
            # Calculate statistics on positive values only
            # Use area-weighted averaging for consistency with ROI calculations
            node_areas = gm_surf.nodes_areas()
            positive_node_areas = node_areas[positive_mask]
            grey_mean = np.average(field_values_positive, weights=positive_node_areas)
            grey_max = np.max(field_values_positive)
            grey_min = np.min(field_values_positive)
            
            self.logger.info(f"Grey matter statistics from surface mesh for field '{self.field_name}' (positive values only): "
                           f"mean={grey_mean:.6f}, max={grey_max:.6f}, min={grey_min:.6f}")
            
            return {
                'grey_mean': float(grey_mean),
                'grey_max': float(grey_max),
                'grey_min': float(grey_min)
            }
            
        except Exception as e:
            self.logger.error(f"Error calculating grey matter statistics from surface mesh: {str(e)}")
            return {'grey_mean': 0.0, 'grey_max': 0.0, 'grey_min': 0.0}<|MERGE_RESOLUTION|>--- conflicted
+++ resolved
@@ -731,12 +731,8 @@
                     radius=radius,
                     field_values=field_values,
                     max_value=max_value,
-<<<<<<< HEAD
                     output_dir=self.output_dir,
                     surface_mesh_path=surface_mesh_path
-=======
-                    output_dir=self.output_dir
->>>>>>> febeca6b
                 )
                 results['visualization_file'] = viz_file
             
@@ -831,19 +827,11 @@
                 self.visualizer.save_results_to_csv(results, 'cortical', target_region, 'node')
                 
                 return results
-<<<<<<< HEAD
             
             # Calculate statistics on positive values only
             min_value = np.min(field_values_positive)
             max_value = np.max(field_values_positive)
-            
-=======
-            
-            # Calculate statistics on positive values only
-            min_value = np.min(field_values_positive)
-            max_value = np.max(field_values_positive)
-            
->>>>>>> febeca6b
+
             # Calculate mean value using node areas for proper averaging (only positive values)
             node_areas = gm_surf.nodes_areas()
             positive_node_areas = node_areas[roi_mask][positive_mask]
