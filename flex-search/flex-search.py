--- conflicted
+++ resolved
@@ -892,15 +892,6 @@
 # -----------------------------------------------------------------------------
 
 def main() -> int:
-<<<<<<< HEAD
-    # Check if simnibs is available
-    if opt_struct is None or mni2subject_coords is None or ElementTags is None:
-        print("Error: simnibs is required for flex-search optimization but is not installed")
-        sys.exit(1)
-    
-    apply_common_env_fixes()
-=======
->>>>>>> e85004d0
     args = parse_arguments()
     
     # Enable summary mode if quiet flag is set OR if not in debug mode
