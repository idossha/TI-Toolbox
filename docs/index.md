---
layout: home
---

<div class="hero" style="display: flex; align-items: center; gap: 2rem;">
  <img src="{{ site.baseurl }}/assets/imgs/icon.png" alt="TI Toolbox Icon" style="width:80px;height:80px;flex-shrink:0;">
  <div>
    <h1>Temporal Interference Toolbox</h1>
    <p>A comprehensive toolbox for temporal interference stimulation research, providing end-to-end neuroimaging and simulation capabilities.</p>
  </div>
</div>

<div class="features">
  <!-- ... existing code ... -->
</div>

## Quick Start Workflow

1. **Set up your BIDS project directory**
   - Organize your data in BIDS format. Place DICOM files in `sourcedata/sub-<subject>/T1w/dicom/` (and optionally T2w).
2. **Install Docker Desktop**
   - Required for running the toolbox environment.
3. **Get the Latest Release**
   - Download the latest version (2.x.x or newer) from the <a href="{{ site.baseurl }}/releases/">Releases page</a>. See the <a href="{{ site.baseurl }}/installation/">Installation</a> for platform-specific instructions. Note: Versions 1.x.x are no longer supported.
4. **Pre-process your data**
   - Convert DICOM to NIfTI, run FreeSurfer, and create SimNIBS head models using the pre-processing pipeline.
5. **Optimize electrode placement**
   - Use <b>flex-search</b> (evolutionary) or <b>ex-search</b> (exhaustive) tools to find optimal stimulation parameters.
6. **Simulate TI fields**
   - Run FEM-based simulations for your selected montages and parameters.
7. **Analyze and visualize results**
   - Use the analyzer and visualization tools for ROI-based and atlas-based analysis, and to generate figures and reports.

<div style="display: flex; justify-content: center; margin: 2rem 0;">
  <svg width="650" height="110" viewBox="0 0 650 110" xmlns="http://www.w3.org/2000/svg">
    <!-- Pre-processing Box -->
    <rect x="10" y="30" width="130" height="50" rx="12" fill="#f5f5f5" stroke="#0074D9" stroke-width="2"/>
    <text x="75" y="60" text-anchor="middle" alignment-baseline="middle" font-size="16" fill="#0074D9">Pre-processing</text>
    <!-- Arrow 1 -->
    <line x1="140" y1="55" x2="180" y2="55" stroke="#888" stroke-width="3" marker-end="url(#arrowhead)"/>
    <!-- Optimization Box -->
    <rect x="180" y="30" width="130" height="50" rx="12" fill="#f5f5f5" stroke="#2ECC40" stroke-width="2"/>
    <text x="245" y="60" text-anchor="middle" alignment-baseline="middle" font-size="16" fill="#2ECC40">Optimization</text>
    <!-- Arrow 2 -->
    <line x1="310" y1="55" x2="350" y2="55" stroke="#888" stroke-width="3" marker-end="url(#arrowhead)"/>
    <!-- Simulation Box -->
    <rect x="350" y="30" width="130" height="50" rx="12" fill="#f5f5f5" stroke="#FF851B" stroke-width="2"/>
    <text x="415" y="60" text-anchor="middle" alignment-baseline="middle" font-size="16" fill="#FF851B">Simulation</text>
    <!-- Arrow 3 -->
    <line x1="480" y1="55" x2="520" y2="55" stroke="#888" stroke-width="3" marker-end="url(#arrowhead)"/>
    <!-- Analysis & Visualization Box -->
    <rect x="520" y="30" width="120" height="50" rx="12" fill="#f5f5f5" stroke="#B10DC9" stroke-width="2"/>
    <text x="580" y="53" text-anchor="middle" font-size="15" fill="#B10DC9">Analysis &</text>
    <text x="580" y="73" text-anchor="middle" font-size="15" fill="#B10DC9">Visualization</text>
    <!-- Arrowhead marker definition -->
    <defs>
      <marker id="arrowhead" markerWidth="6" markerHeight="4" refX="6" refY="2" orient="auto" markerUnits="strokeWidth">
        <polygon points="0 0, 6 2, 0 4" fill="#888" />
      </marker>
    </defs>
  </svg>
<<<<<<< HEAD
</div>
<div style="display: flex; justify-content: center; margin-bottom: 2rem;">
  <img src="{{ site.baseurl }}/assets/imgs/preprocess.png" alt="Preprocess Example" style="max-width: 500px; width: 100%; height: auto; display: block;" />
</div>


## System Requirements

- **OS**: macOS 10.14+, Ubuntu 18.04+, Windows 10+
- **Docker Desktop**: Latest version
- **RAM**: 16GB (32GB recommended for full functionality)
- **Storage**: 50GB free space


---
  
  
## Acknowledgments

We extend our gratitude to the developers and contributors of the tools integrated into the TI-Toolbox. 

- [**Docker**](https://www.docker.com): A containerization platform for developing, shipping, and running distributed applications.
- [**SimNIBS**:](https://simnibs.github.io/simnibs/build/html/index.html) A simulation environment for transcranial brain stimulation, enabling electric field modeling.
- [**FreeSurfer**:](https://surfer.nmr.mgh.harvard.edu/) A software suite for the analysis and visualization of structural and functional neuroimaging data. While our toolbox includes FreeSurfer functionality, users are encouraged to register with FreeSurfer as a recognition of their software utilization.
- [**Gmsh**:](http://gmsh.info/) A three-dimensional finite element mesh generator with a built-in CAD engine and post-processor.  
- [**FSL**:](https://fsl.fmrib.ox.ac.uk/fsl/) A comprehensive library of tools for analysis of functional and structural brain imaging data. While our toolbox includes FSL functionality, users are encouraged to register with FSL as a recognition of their software utilization.
- [**dcm2niix**](https://github.com/rordenlab/dcm2niix): A tool for converting DICOM images to NIfTI format
- [**BIDS**](https://bids.neuroimaging.io/): A standardized way to organize and describe neuroimaging data.
=======
</div>
>>>>>>> 6654f7ac
<|MERGE_RESOLUTION|>--- conflicted
+++ resolved
@@ -59,7 +59,6 @@
       </marker>
     </defs>
   </svg>
-<<<<<<< HEAD
 </div>
 <div style="display: flex; justify-content: center; margin-bottom: 2rem;">
   <img src="{{ site.baseurl }}/assets/imgs/preprocess.png" alt="Preprocess Example" style="max-width: 500px; width: 100%; height: auto; display: block;" />
@@ -88,6 +87,5 @@
 - [**FSL**:](https://fsl.fmrib.ox.ac.uk/fsl/) A comprehensive library of tools for analysis of functional and structural brain imaging data. While our toolbox includes FSL functionality, users are encouraged to register with FSL as a recognition of their software utilization.
 - [**dcm2niix**](https://github.com/rordenlab/dcm2niix): A tool for converting DICOM images to NIfTI format
 - [**BIDS**](https://bids.neuroimaging.io/): A standardized way to organize and describe neuroimaging data.
-=======
-</div>
->>>>>>> 6654f7ac
+
+</div>