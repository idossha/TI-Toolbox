--- conflicted
+++ resolved
@@ -81,20 +81,3 @@
 - [GitHub Repository](https://github.com/idossha/TI-Toolbox)
 - [Issue Tracker](https://github.com/idossha/TI-Toolbox/issues)
 - [Discussions](https://github.com/idossha/TI-Toolbox/discussions)
-
-## Citation
-
-<<<<<<< HEAD
-=======
-If you use the Temporal Interference Toolbox in your research, please cite:
-
-```bibtex
-@software{temporalinterference2024,
-  title = {Temporal Interference Toolbox},
-  author = {Your Name and Contributors},
-  year = {2024},
-  version = {2.0.2},
-  url = {https://github.com/idossha/TI-Toolbox}
-}
-``` 
->>>>>>> fa84ea23
