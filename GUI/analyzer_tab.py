#!/usr/bin/env python3
# -*- coding: utf-8 -*-

"""
TI-CSC-2.0 Analyzer Tab
This module provides a GUI interface for the analyzer functionality.
"""

import os
import json # Original script had this, though not obviously used in snippet
import subprocess
from PyQt5 import QtWidgets, QtCore, QtGui
from confirmation_dialog import ConfirmationDialog # Assuming this exists from original
from utils import confirm_overwrite # Assuming this exists from original
import traceback # For more detailed error logging if needed

class AnalysisThread(QtCore.QThread):
    """Thread to run analysis in background to prevent GUI freezing."""
    
    # Signal to emit output text
    output_signal = QtCore.pyqtSignal(str)
    
    def __init__(self, cmd, env=None):
        """Initialize the thread with the command to run and environment variables."""
        super(AnalysisThread, self).__init__()
        self.cmd = cmd
        self.env = env or os.environ.copy()
        self.process = None
        self.terminated = False # Flag to indicate if termination was requested
        
    def _strip_ansi_codes(self, text):
        """Remove ANSI color codes from text."""
        import re
        ansi_escape = re.compile(r'\x1B(?:[@-Z\\-_]|\[[0-?]*[ -/]*[@-~])')
        return ansi_escape.sub('', text)
        
    def run(self):
        """Run the analysis command in a separate thread."""
        try:
            # Set up Python unbuffered output
            self.env['PYTHONUNBUFFERED'] = '1'
            
            self.process = subprocess.Popen(
                self.cmd, 
                stdout=subprocess.PIPE, 
                stderr=subprocess.PIPE,
                universal_newlines=True, # Use text mode
                bufsize=1, # Line buffered
                env=self.env
            )
            
            # Real-time output display for both stdout and stderr
            while True:
                # Read stdout
                stdout_line = self.process.stdout.readline()
                if stdout_line:
                    self.output_signal.emit(self._strip_ansi_codes(stdout_line.strip()))
                
                # Read stderr
                stderr_line = self.process.stderr.readline()
                if stderr_line:
                    line = self._strip_ansi_codes(stderr_line.strip())
                    # Simple check for error-like messages
                    if "ERROR:" in line or "CRITICAL:" in line or "Failed" in line.upper():
                        self.output_signal.emit(f"Error: {line}")
                    else:
                        self.output_signal.emit(line)
                
                # Check if process has finished
                if self.terminated: # If terminate_process was called
                    break 
                    
                # Check if both stdout and stderr are empty and process has finished
                if not stdout_line and not stderr_line and self.process.poll() is not None:
                    break
            
            # Check for errors if not manually terminated
            if not self.terminated:
                returncode = self.process.wait() # Ensure process is waited for if not polled yet
                if returncode != 0:
                    # Emit a generic error if no specific stderr was captured before
                    self.output_signal.emit(f"Error: Process returned non-zero exit code {returncode}")
                    
        except Exception as e:
            self.output_signal.emit(f"Error running analysis: {str(e)}")

    
    def terminate_process(self):
        """Terminate the running process."""
        if self.process and self.process.poll() is None:  # Process is still running
            self.terminated = True # Set flag
            if os.name == 'nt':  # Windows
                # Terminate the entire process tree
                subprocess.call(['taskkill', '/F', '/T', '/PID', str(self.process.pid)])
            else:  # Unix/Linux/Mac
                import signal
                # Try to terminate child processes too (best effort)
                try:
                    parent_pid = self.process.pid
                    # Using psutil would be more robust if available, but sticking to standard library
                    ps_output = subprocess.check_output(f"ps -o pid --ppid {parent_pid} --noheaders", shell=True)
                    child_pids = [int(pid_str) for pid_str in ps_output.decode().strip().split('\n') if pid_str]
                    for pid_val in child_pids:
                        try:
                            os.kill(pid_val, signal.SIGTERM)
                        except OSError:
                            pass # Process might have already exited
                except Exception: # pylint: disable=broad-except
                    # print("Note: Could not find/terminate child processes.")
                    pass # Ignore errors in finding/killing child processes
                
                # Kill the main process
                self.process.terminate() # Send SIGTERM
                try:
                    # Wait for a short time for graceful termination
                    self.process.wait(timeout=2) # seconds
                except subprocess.TimeoutExpired:
                    # Force kill if it doesn't terminate gracefully
                    self.process.kill() # Send SIGKILL
            
            return True # Termination was attempted
        return False # Process was not running or already finished

class AnalyzerTab(QtWidgets.QWidget):
    """Tab for analyzer functionality."""
    
    analysis_completed = QtCore.pyqtSignal(str, str, str)
    
    def __init__(self, parent=None):
        super(AnalyzerTab, self).__init__(parent)
        self.parent = parent
        self.analysis_running = False
        # self.analysis_process = None # This was the QProcess in original, now AnalysisThread
        self.optimization_process = None # Using this name for the AnalysisThread instance
        self.is_group_mode = False
        
        self.group_montage_config = {}
        self.group_field_config = {}
        self.group_atlas_config = {}
        
        self.current_group_subjects = [] # For iterating group analysis

        self.setup_ui()
        
        QtCore.QTimer.singleShot(500, self.list_subjects) # Delay subject listing
    
    def setup_ui(self):
        """Set up the user interface for the analyzer tab."""
        main_layout = QtWidgets.QVBoxLayout(self)
        
        # Create analysis space radio buttons early so they are available for all widgets
        self.space_mesh = QtWidgets.QRadioButton("Mesh")
        self.space_voxel = QtWidgets.QRadioButton("Voxel")
        self.space_mesh.setChecked(True)
        self.space_group = QtWidgets.QButtonGroup(self)
        self.space_group.addButton(self.space_mesh)
        self.space_group.addButton(self.space_voxel)

        self.status_label = QtWidgets.QLabel()
        self.status_label.setStyleSheet("""
            QLabel {
                background-color: white; color: #f44336; padding: 5px 10px;
                border-radius: 3px; font-weight: bold; font-size: 13px;
                min-height: 30px; max-height: 30px; /* Adjusted from 15px */
            }
        """)
        self.status_label.setAlignment(QtCore.Qt.AlignVCenter)
        self.status_label.hide()
        main_layout.addWidget(self.status_label)
        
        scroll_area = QtWidgets.QScrollArea()
        scroll_area.setWidgetResizable(True)
        scroll_content = QtWidgets.QWidget()
        scroll_layout = QtWidgets.QVBoxLayout(scroll_content)
        
        main_horizontal_layout = QtWidgets.QHBoxLayout()
        
        # Create left container (for subjects)
        left_container = QtWidgets.QWidget()
        left_container.setFixedWidth(400)
        left_layout = QtWidgets.QVBoxLayout(left_container)
        
        subject_container = QtWidgets.QGroupBox("Subject(s)")
        subject_container.setFixedHeight(140)  # Make the subject(s) box more compact
        subject_layout = QtWidgets.QVBoxLayout(subject_container)
        self.subject_list = QtWidgets.QListWidget()
        self.subject_list.setSelectionMode(QtWidgets.QAbstractItemView.ExtendedSelection)
        self.subject_list.setFixedHeight(60)  # Make the subject list more compact
        subject_layout.addWidget(self.subject_list)
        
        subject_button_layout = QtWidgets.QHBoxLayout()
        self.list_subjects_btn = QtWidgets.QPushButton("Refresh List")
        self.list_subjects_btn.clicked.connect(self.list_subjects)
        self.select_all_subjects_btn = QtWidgets.QPushButton("Select All")
        self.select_all_subjects_btn.clicked.connect(self.select_all_subjects)
        self.clear_subject_selection_btn = QtWidgets.QPushButton("Clear")
        self.clear_subject_selection_btn.clicked.connect(self.clear_subject_selection)
        subject_button_layout.addWidget(self.list_subjects_btn)
        subject_button_layout.addWidget(self.select_all_subjects_btn)
        subject_button_layout.addWidget(self.clear_subject_selection_btn)
        subject_layout.addLayout(subject_button_layout)
        left_layout.addWidget(subject_container)
        
        self.analysis_mode_stack = QtWidgets.QStackedWidget()
        self.single_analysis_widget = self.create_single_analysis_widget()
        self.analysis_mode_stack.addWidget(self.single_analysis_widget)
        self.group_analysis_widget = self.create_group_analysis_widget()
        self.analysis_mode_stack.addWidget(self.group_analysis_widget)
        left_layout.addWidget(self.analysis_mode_stack)
        
        # Add left container (subjects) to the layout first
        main_horizontal_layout.addWidget(left_container, 1)
        
        # Create right container (for analysis configuration)
        right_layout_container = QtWidgets.QWidget()
        right_layout_actual = self.create_analysis_parameters_widget(right_layout_container) # Pass container
        main_horizontal_layout.addWidget(right_layout_container, 2) # Add the container widget
        
        scroll_layout.addLayout(main_horizontal_layout)
        scroll_area.setWidget(scroll_content)
        main_layout.addWidget(scroll_area)
        
        # Create a container widget for the console_layout
        console_layout_container = QtWidgets.QWidget()
        console_layout_actual = self.create_console_widget(console_layout_container) # Pass container
        main_layout.addWidget(console_layout_container)

        # Connect signals after all widgets are created
        self.subject_list.itemSelectionChanged.connect(self.on_subject_selection_changed)
        
        # After all widgets are created, set field name visibility and connect toggles (for single mode)
        # This needs to be robust if widgets aren't found (e.g., during initial setup)
        if hasattr(self, 'field_name_label') and hasattr(self, 'field_name_input') and \
           hasattr(self, 'space_mesh') and hasattr(self, 'space_voxel'):
            self.field_name_label.setVisible(self.space_mesh.isChecked())
            self.field_name_input.setVisible(self.space_mesh.isChecked())
            self.space_mesh.toggled.connect(lambda checked: self.field_name_label.setVisible(checked) if hasattr(self, 'field_name_label') else None)
            self.space_mesh.toggled.connect(lambda checked: self.field_name_input.setVisible(checked) if hasattr(self, 'field_name_input') else None)
            self.space_voxel.toggled.connect(lambda checked: self.field_name_label.setVisible(not checked) if hasattr(self, 'field_name_label') else None)
            self.space_voxel.toggled.connect(lambda checked: self.field_name_input.setVisible(not checked) if hasattr(self, 'field_name_input') else None)
    
    def create_single_analysis_widget(self):
        widget = QtWidgets.QWidget()
        layout = QtWidgets.QVBoxLayout(widget)
        layout.setContentsMargins(0, 0, 0, 0)  # Remove margins for consistent sizing
        
        simulation_container = QtWidgets.QGroupBox("Montage")
        simulation_container.setSizePolicy(QtWidgets.QSizePolicy.Preferred, QtWidgets.QSizePolicy.Fixed)
        simulation_layout = QtWidgets.QVBoxLayout(simulation_container)
        simulation_layout.setContentsMargins(5, 5, 5, 5)
        self.simulation_combo = QtWidgets.QComboBox()
        self.simulation_combo.addItem("Select montage...")
        self.simulation_combo.setFixedWidth(250)
        self.simulation_combo.setSizePolicy(QtWidgets.QSizePolicy.Fixed, QtWidgets.QSizePolicy.Fixed)
        simulation_layout.addWidget(self.simulation_combo)
        layout.addWidget(simulation_container)
        
        field_container = QtWidgets.QGroupBox("Field Selection")
        field_container.setSizePolicy(QtWidgets.QSizePolicy.Preferred, QtWidgets.QSizePolicy.Fixed)
        field_container.setMaximumWidth(350)
        field_layout = QtWidgets.QGridLayout(field_container)
        field_layout.setContentsMargins(5, 5, 5, 5)
        field_layout.setHorizontalSpacing(10)
        field_layout.setVerticalSpacing(8)

        # Field Name row
        self.field_name_label = QtWidgets.QLabel("Field Name:")
        self.field_name_label.setSizePolicy(QtWidgets.QSizePolicy.Minimum, QtWidgets.QSizePolicy.Fixed)
        self.field_name_input = QtWidgets.QLineEdit()
        self.field_name_input.setPlaceholderText("e.g., TI_max")
        self.field_name_input.setFixedWidth(200)
        self.field_name_input.setSizePolicy(QtWidgets.QSizePolicy.Fixed, QtWidgets.QSizePolicy.Fixed)
        self.field_name_input.setFixedHeight(28)
        field_layout.addWidget(self.field_name_label, 0, 0, alignment=QtCore.Qt.AlignVCenter)
        field_layout.addWidget(self.field_name_input, 0, 1, 1, 2, alignment=QtCore.Qt.AlignVCenter)

        # Field File row
        self.field_file_label = QtWidgets.QLabel("Field File:")
        self.field_file_label.setSizePolicy(QtWidgets.QSizePolicy.Minimum, QtWidgets.QSizePolicy.Fixed)
        self.field_combo = QtWidgets.QComboBox()
        self.field_combo.setFixedWidth(200)
        self.field_combo.setSizePolicy(QtWidgets.QSizePolicy.Fixed, QtWidgets.QSizePolicy.Fixed)
        self.field_combo.setFixedHeight(28)
        self.browse_field_btn = QtWidgets.QPushButton()
        self.browse_field_btn.setIcon(self.style().standardIcon(QtWidgets.QStyle.SP_DirIcon))
        self.browse_field_btn.setToolTip("Browse for field file")
        self.browse_field_btn.clicked.connect(self.browse_field)
        self.browse_field_btn.setMaximumWidth(40)
        self.browse_field_btn.setFixedWidth(40)
        self.browse_field_btn.setSizePolicy(QtWidgets.QSizePolicy.Fixed, QtWidgets.QSizePolicy.Fixed)
        self.browse_field_btn.setFixedHeight(28)
        field_layout.addWidget(self.field_file_label, 1, 0, alignment=QtCore.Qt.AlignVCenter)
        field_layout.addWidget(self.field_combo, 1, 1, alignment=QtCore.Qt.AlignVCenter)
        field_layout.addWidget(self.browse_field_btn, 1, 2, alignment=QtCore.Qt.AlignVCenter)

        layout.addWidget(field_container)

        # Show/hide field name row based on mesh/voxel
        def update_field_name_row():
            is_mesh = self.space_mesh.isChecked()
            self.field_name_label.setVisible(is_mesh)
            self.field_name_input.setVisible(is_mesh)
        self.space_mesh.toggled.connect(lambda checked: update_field_name_row())
        self.space_voxel.toggled.connect(lambda checked: update_field_name_row())
        update_field_name_row()

        # Connect signals for single mode
        self.simulation_combo.currentTextChanged.connect(self.update_field_files)
        return widget
    
    def create_group_analysis_widget(self):
        widget = QtWidgets.QWidget()
        layout = QtWidgets.QVBoxLayout(widget)
        layout.setContentsMargins(0, 0, 0, 0)  # Remove margins for consistent sizing
        
        self.group_tabs = QtWidgets.QTabWidget()
        self.group_tabs.setSizePolicy(QtWidgets.QSizePolicy.Expanding, QtWidgets.QSizePolicy.Expanding)
        self.group_tabs.setMinimumWidth(400)  # Match single mode width
        layout.addWidget(self.group_tabs)
        return widget
    
    def create_subject_tab(self, subject_id):
        tab = QtWidgets.QWidget()
        layout = QtWidgets.QVBoxLayout(tab)
        layout.setContentsMargins(5, 5, 5, 5)  # Consistent margins
        
        header_label = QtWidgets.QLabel(f"Configuration for Subject {subject_id}")
        header_label.setStyleSheet("font-weight: bold; font-size: 14px; color: #333; margin-bottom: 15px;")
        header_label.setSizePolicy(QtWidgets.QSizePolicy.Preferred, QtWidgets.QSizePolicy.Fixed)
        layout.addWidget(header_label)

        montage_group = QtWidgets.QGroupBox("Montage Selection")
        montage_group.setSizePolicy(QtWidgets.QSizePolicy.Preferred, QtWidgets.QSizePolicy.Fixed)
        montage_layout = QtWidgets.QVBoxLayout(montage_group)
        montage_layout.setContentsMargins(5, 5, 5, 5)
        montage_selection_layout = QtWidgets.QHBoxLayout()
        montage_label = QtWidgets.QLabel("Montage:")
        montage_combo = QtWidgets.QComboBox()
        montage_combo.setFixedWidth(250)  # Set fixed width to prevent overflow
        montage_combo.setSizePolicy(QtWidgets.QSizePolicy.Fixed, QtWidgets.QSizePolicy.Fixed)
        montage_combo.setObjectName(f"montage_{subject_id}")
        self.populate_subject_montages(subject_id, montage_combo)
        # Ensure config is set for the initial value
        self.update_group_montage_config(subject_id, montage_combo.currentText())
        montage_combo.currentTextChanged.connect(
            lambda text, sid=subject_id: self.update_group_montage_config(sid, text)
        )
        montage_selection_layout.addWidget(montage_label)
        montage_selection_layout.addWidget(montage_combo)
        montage_selection_layout.addStretch()
        montage_layout.addLayout(montage_selection_layout)
        layout.addWidget(montage_group)

        field_group = QtWidgets.QGroupBox("Field Selection")
        field_group.setSizePolicy(QtWidgets.QSizePolicy.Preferred, QtWidgets.QSizePolicy.Fixed)
        field_group.setMaximumWidth(350)
        field_layout = QtWidgets.QGridLayout(field_group)
        field_layout.setContentsMargins(5, 5, 5, 5)
        field_layout.setHorizontalSpacing(10)
        field_layout.setVerticalSpacing(8)

        # Field Name row
        field_name_label_tab = QtWidgets.QLabel("Field Name:")
        field_name_label_tab.setSizePolicy(QtWidgets.QSizePolicy.Minimum, QtWidgets.QSizePolicy.Fixed)
        field_name_input_tab = QtWidgets.QLineEdit()
        field_name_input_tab.setPlaceholderText("e.g., TI_max")
        field_name_input_tab.setMaximumWidth(200)
        field_name_input_tab.setSizePolicy(QtWidgets.QSizePolicy.Preferred, QtWidgets.QSizePolicy.Fixed)
        field_name_input_tab.setObjectName(f"field_name_{subject_id}")
        field_name_input_tab.setFixedHeight(28)
        is_mesh_globally = self.space_mesh.isChecked()
        field_layout.addWidget(field_name_label_tab, 0, 0, alignment=QtCore.Qt.AlignVCenter)
        field_layout.addWidget(field_name_input_tab, 0, 1, 1, 2, alignment=QtCore.Qt.AlignVCenter)

        # Field File row
        field_file_label = QtWidgets.QLabel("Field File:")
        field_file_label.setSizePolicy(QtWidgets.QSizePolicy.Minimum, QtWidgets.QSizePolicy.Fixed)
        field_combo_tab = QtWidgets.QComboBox()
        field_combo_tab.setFixedWidth(200)  # Set fixed width for consistency
        field_combo_tab.setSizePolicy(QtWidgets.QSizePolicy.Fixed, QtWidgets.QSizePolicy.Fixed)
        field_combo_tab.addItem("Select field file...")
        field_combo_tab.setObjectName(f"field_{subject_id}")
        field_combo_tab.currentTextChanged.connect(
            lambda text, sid=subject_id: self.update_group_field_config(sid, text)
        )
        field_combo_tab.setFixedHeight(28)
        browse_btn_tab = QtWidgets.QPushButton()
        browse_btn_tab.setIcon(self.style().standardIcon(QtWidgets.QStyle.SP_DirIcon))
        browse_btn_tab.setToolTip("Browse for field file")
        browse_btn_tab.clicked.connect(lambda checked, sid=subject_id: self.browse_group_field(sid))
        browse_btn_tab.setMaximumWidth(40)
        browse_btn_tab.setFixedWidth(40)
        browse_btn_tab.setSizePolicy(QtWidgets.QSizePolicy.Fixed, QtWidgets.QSizePolicy.Fixed)
        browse_btn_tab.setFixedHeight(28)
        field_layout.addWidget(field_file_label, 1, 0, alignment=QtCore.Qt.AlignVCenter)
        field_layout.addWidget(field_combo_tab, 1, 1, alignment=QtCore.Qt.AlignVCenter)
        field_layout.addWidget(browse_btn_tab, 1, 2, alignment=QtCore.Qt.AlignVCenter)

        # Show/hide field name row based on mesh/voxel
        def update_field_name_row_tab():
            is_mesh = self.space_mesh.isChecked()
            field_name_label_tab.setVisible(is_mesh)
            field_name_input_tab.setVisible(is_mesh)
        self.space_mesh.toggled.connect(lambda checked: update_field_name_row_tab())
        self.space_voxel.toggled.connect(lambda checked: update_field_name_row_tab())
        update_field_name_row_tab()

        layout.addWidget(field_group)
        layout.addStretch()

        # Connect shared mesh/voxel toggles to show/hide field name input for THIS subject tab
        self.space_mesh.toggled.connect(lambda checked, fni=field_name_input_tab, fnl=field_name_label_tab: (fni.setVisible(checked), fnl.setVisible(checked)))
        self.space_voxel.toggled.connect(lambda checked, fni=field_name_input_tab, fnl=field_name_label_tab: (fni.setVisible(not checked), fnl.setVisible(not checked)))
        return tab
    
    def create_analysis_parameters_widget(self, container_widget): # Accept container
        right_layout = QtWidgets.QVBoxLayout(container_widget) # Use container
        right_layout.setContentsMargins(4, 4, 4, 4)
        right_layout.setSpacing(4)

        analysis_params_container = QtWidgets.QGroupBox("Analysis Configuration")
        self.analysis_params_container = analysis_params_container
        analysis_params_layout = QtWidgets.QVBoxLayout(analysis_params_container)
        analysis_params_layout.setContentsMargins(4, 4, 4, 4)
        analysis_params_layout.setSpacing(4)
        
        space_layout = QtWidgets.QHBoxLayout()
        space_layout.setContentsMargins(0, 0, 0, 0)
        space_layout.setSpacing(4)
        self.space_label = QtWidgets.QLabel("Analysis Space:")
        self.space_mesh = QtWidgets.QRadioButton("Mesh")
        self.space_voxel = QtWidgets.QRadioButton("Voxel")
        self.space_mesh.setChecked(True)
        self.space_group = QtWidgets.QButtonGroup(self) # Parent `self` is AnalyzerTab
        self.space_group.addButton(self.space_mesh)
        self.space_group.addButton(self.space_voxel)
        space_layout.addWidget(self.space_label)
        space_layout.addWidget(self.space_mesh)
        space_layout.addWidget(self.space_voxel)
        analysis_params_layout.addLayout(space_layout)
        
        type_layout = QtWidgets.QHBoxLayout()
        type_layout.setContentsMargins(0, 0, 0, 0)
        type_layout.setSpacing(4)
        self.type_label = QtWidgets.QLabel("Analysis Type:")
        self.type_spherical = QtWidgets.QRadioButton("Spherical")
        self.type_cortical = QtWidgets.QRadioButton("Cortical")
        self.type_spherical.setChecked(True)
        self.type_group = QtWidgets.QButtonGroup(self) # Parent `self` is AnalyzerTab
        self.type_group.addButton(self.type_spherical)
        self.type_group.addButton(self.type_cortical)
        type_layout.addWidget(self.type_label)
        type_layout.addWidget(self.type_spherical)
        type_layout.addWidget(self.type_cortical)
        analysis_params_layout.addLayout(type_layout)
        
        self.analysis_stack = QtWidgets.QStackedWidget()
        spherical_widget = QtWidgets.QWidget()
        spherical_layout = QtWidgets.QVBoxLayout(spherical_widget)
        spherical_layout.setContentsMargins(4, 4, 4, 4)
        spherical_layout.setSpacing(4)
        coordinates_layout = QtWidgets.QHBoxLayout()
        coordinates_layout.setContentsMargins(0, 0, 0, 0)
        coordinates_layout.setSpacing(4)
        self.coordinates_label = QtWidgets.QLabel("RAS Coordinates (x,y,z):")
        self.coord_x = QtWidgets.QLineEdit()
        self.coord_y = QtWidgets.QLineEdit()
        self.coord_z = QtWidgets.QLineEdit()
        for coord_widget in [self.coord_x, self.coord_y, self.coord_z]: # Renamed variable
            coord_widget.setMaximumWidth(60)
            coord_widget.setPlaceholderText("0.0")
        coordinates_layout.addWidget(self.coordinates_label)
        coordinates_layout.addWidget(self.coord_x)
        coordinates_layout.addWidget(self.coord_y)
        coordinates_layout.addWidget(self.coord_z)
        self.view_in_freeview_btn = QtWidgets.QPushButton("View in Freeview")
        self.view_in_freeview_btn.setToolTip("View T1 in Freeview to help find coordinates")
        self.view_in_freeview_btn.clicked.connect(self.load_t1_in_freeview)
        coordinates_layout.addWidget(self.view_in_freeview_btn)
        spherical_layout.addLayout(coordinates_layout)
        radius_layout = QtWidgets.QHBoxLayout()
        radius_layout.setContentsMargins(0, 0, 0, 0)
        radius_layout.setSpacing(4)
        self.radius_label = QtWidgets.QLabel("Radius (mm):")
        self.radius_input = QtWidgets.QLineEdit()
        self.radius_input.setPlaceholderText("5.0")
        radius_layout.addWidget(self.radius_label)
        radius_layout.addWidget(self.radius_input)
        spherical_layout.addLayout(radius_layout)
        self.analysis_stack.addWidget(spherical_widget)
        
        cortical_widget = QtWidgets.QWidget()
        cortical_layout = QtWidgets.QVBoxLayout(cortical_widget)
        cortical_layout.setContentsMargins(4, 4, 4, 4)
        cortical_layout.setSpacing(4)
        self.mesh_atlas_widget = QtWidgets.QWidget()
        mesh_atlas_layout = QtWidgets.QHBoxLayout(self.mesh_atlas_widget)
        mesh_atlas_layout.setContentsMargins(0, 0, 0, 0)
        mesh_atlas_layout.setSpacing(4)
        self.mesh_atlas_label = QtWidgets.QLabel("Atlas Name:")
        self.atlas_name_combo = QtWidgets.QComboBox()
        self.atlas_name_combo.addItems(["DK40", "HCP_MMP1", "a2009s"])
        self.atlas_name_combo.setCurrentText("DK40")
        mesh_atlas_layout.addWidget(self.mesh_atlas_label)
        mesh_atlas_layout.addWidget(self.atlas_name_combo)
        # mesh_atlas_layout.addStretch(1)  # Remove stretch to reduce whitespace
        self.voxel_atlas_widget = QtWidgets.QWidget()
        voxel_atlas_layout = QtWidgets.QHBoxLayout(self.voxel_atlas_widget)
        voxel_atlas_layout.setContentsMargins(0, 0, 0, 0)
        voxel_atlas_layout.setSpacing(4)
        self.voxel_atlas_label = QtWidgets.QLabel("Atlas File:")
        self.atlas_combo = QtWidgets.QComboBox() # This is for single mode voxel atlas
        self.atlas_combo.setEditable(False) # Original was non-editable
        self.atlas_combo.setMinimumWidth(300)
        voxel_atlas_layout.addWidget(self.voxel_atlas_label)
        voxel_atlas_layout.addWidget(self.atlas_combo)
        # voxel_atlas_layout.addStretch(1)  # Remove stretch to reduce whitespace
        cortical_layout.addWidget(self.mesh_atlas_widget)
        cortical_layout.addWidget(self.voxel_atlas_widget)
        region_layout = QtWidgets.QHBoxLayout()
        region_layout.setContentsMargins(0, 0, 0, 0)
        region_layout.setSpacing(4)
        self.region_label = QtWidgets.QLabel("Region:")
        self.region_input = QtWidgets.QLineEdit()
        self.region_input.setPlaceholderText("e.g., superiorfrontal")
        self.show_regions_btn = QtWidgets.QPushButton("List Regions")
        self.show_regions_btn.setToolTip("Show available regions in the selected atlas")
        self.show_regions_btn.clicked.connect(self.show_available_regions)
        self.show_regions_btn.setEnabled(False)
        self.region_input.setMinimumWidth(200)
        self.show_regions_btn.setMaximumWidth(100)
        region_layout.addWidget(self.region_label)
        region_layout.addWidget(self.region_input)
        region_layout.addWidget(self.show_regions_btn)
        cortical_layout.addLayout(region_layout)
        self.whole_head_check = QtWidgets.QCheckBox("Analyze Whole Head")
        self.whole_head_check.stateChanged.connect(self.toggle_region_input)
        cortical_layout.addWidget(self.whole_head_check)
        self.analysis_stack.addWidget(cortical_widget)
        
        self.type_spherical.toggled.connect(lambda checked: self.analysis_stack.setCurrentIndex(0) if checked else None)
        self.type_cortical.toggled.connect(lambda checked: self.analysis_stack.setCurrentIndex(1) if checked else None)
        
        # Original connections from setup_ui for space/type changes
        self.space_mesh.toggled.connect(self.update_atlas_visibility)
        self.space_voxel.toggled.connect(self.update_atlas_visibility)
        self.type_spherical.toggled.connect(self.update_atlas_visibility)
        self.type_cortical.toggled.connect(self.update_atlas_visibility)
        
        # Original connections for group tabs visibility (related to field name)
        self.space_mesh.toggled.connect(self.update_group_tabs_visibility) # Original name
        self.space_voxel.toggled.connect(self.update_group_tabs_visibility) # Original name
        self.type_cortical.toggled.connect(self.update_group_tabs_visibility) # Original name
        self.type_spherical.toggled.connect(self.update_group_tabs_visibility) # Original name
        
        self.update_atlas_visibility() # Initial call
        analysis_params_layout.addWidget(self.analysis_stack)
        right_layout.addWidget(analysis_params_container)
        
        visualization_container = QtWidgets.QGroupBox("Visualization")
        # Remove any fixed height settings and set size policy
        visualization_container.setSizePolicy(QtWidgets.QSizePolicy.Preferred, QtWidgets.QSizePolicy.Fixed)
        visualization_layout = QtWidgets.QVBoxLayout(visualization_container)
        self.visualize_check = QtWidgets.QCheckBox("Generate Visualizations")
        self.visualize_check.setChecked(True)
        visualization_layout.addWidget(self.visualize_check)
        mesh_viz_layout = QtWidgets.QVBoxLayout()
        mesh_viz_label = QtWidgets.QLabel("View Mesh in Gmsh:")
        mesh_viz_label.setStyleSheet("font-weight: bold; margin-top: 10px;")
        mesh_viz_layout.addWidget(mesh_viz_label)
        mesh_controls_layout = QtWidgets.QHBoxLayout()
        self.mesh_combo = QtWidgets.QComboBox() # For Gmsh
        self.mesh_combo.setMinimumWidth(200)
        self.mesh_combo.addItem("Select mesh file...")
        self.launch_gmsh_btn = QtWidgets.QPushButton("Launch Gmsh")
        self.launch_gmsh_btn.setStyleSheet("""
            QPushButton { background-color: #2196F3; color: white; padding: 5px 10px; border: none; border-radius: 3px; }
            QPushButton:hover { background-color: #1976D2; } QPushButton:pressed { background-color: #0D47A1; }
            QPushButton:disabled { background-color: #cccccc; color: #888888; }
        """)
        self.launch_gmsh_btn.clicked.connect(self.launch_gmsh)
        self.launch_gmsh_btn.setEnabled(False)
        self.mesh_combo.currentTextChanged.connect(self.update_gmsh_button_state) # Connect here

        mesh_controls_layout.addWidget(self.mesh_combo)
        mesh_controls_layout.addWidget(self.launch_gmsh_btn)
        mesh_viz_layout.addLayout(mesh_controls_layout)
        visualization_layout.addLayout(mesh_viz_layout)
        right_layout.addWidget(visualization_container)
        
        return right_layout # Return the layout itself
    
    def create_console_widget(self, container_widget): # Accept container
        console_layout = QtWidgets.QVBoxLayout(container_widget) # Use container

        output_label = QtWidgets.QLabel("Output:")
        output_label.setStyleSheet("font-weight: bold; font-size: 14px; margin-top: 10px;")
        self.output_console = QtWidgets.QTextEdit()
        self.output_console.setReadOnly(True)
        self.output_console.setMinimumHeight(200)
        self.output_console.setStyleSheet("""
            QTextEdit { background-color: #1e1e1e; color: #f0f0f0; font-family: 'Consolas', 'Courier New', monospace;
                        font-size: 13px; border: 1px solid #3c3c3c; border-radius: 5px; padding: 8px; }
        """)
        self.output_console.setAcceptRichText(True)

        header_layout = QtWidgets.QHBoxLayout()
        header_layout.addWidget(output_label)
        header_layout.addStretch()
        
        console_buttons_layout = QtWidgets.QHBoxLayout()
        self.run_btn = QtWidgets.QPushButton("Run Analysis")
        self.run_btn.clicked.connect(self.run_analysis)
        self.run_btn.setStyleSheet("""
            QPushButton { background-color: #4CAF50; color: white; padding: 5px 10px; border: none; border-radius: 3px; }
            QPushButton:hover { background-color: #45a049; } QPushButton:pressed { background-color: #3d8b40; }
            QPushButton:disabled { background-color: #cccccc; color: #888888; }
        """)
        self.stop_btn = QtWidgets.QPushButton("Stop Analysis")
        self.stop_btn.clicked.connect(self.stop_analysis)
        self.stop_btn.setStyleSheet("""
            QPushButton { background-color: #f44336; color: white; padding: 5px 10px; border: none; border-radius: 3px; }
            QPushButton:hover { background-color: #d32f2f; } QPushButton:pressed { background-color: #b71c1c; }
            QPushButton:disabled { background-color: #cccccc; color: #888888; }
        """)
        self.stop_btn.setEnabled(False)
        clear_btn = QtWidgets.QPushButton("Clear Console")
        clear_btn.clicked.connect(self.clear_console)
        clear_btn.setStyleSheet("""
            QPushButton { background-color: #555; color: white; padding: 5px 10px; border: none; border-radius: 3px; }
            QPushButton:hover { background-color: #666; }
        """)
        console_buttons_layout.addWidget(self.run_btn)
        console_buttons_layout.addWidget(self.stop_btn)
        console_buttons_layout.addWidget(clear_btn)
        header_layout.addLayout(console_buttons_layout)
        
        console_layout.addLayout(header_layout)
        console_layout.addWidget(self.output_console)
        return console_layout

    def on_subject_selection_changed(self):
        """Handle subject selection changes - switch between single and group modes."""
        selected_subjects = [item.text() for item in self.subject_list.selectedItems()]
        
        if len(selected_subjects) > 1:
            # Switch to group mode
            if not self.is_group_mode:
                self.is_group_mode = True
                self.analysis_mode_stack.setCurrentIndex(1)
                self.update_output("Switched to Group Analysis mode")
                
                # Disconnect single-mode specific signals for space toggles (original didn't do this explicitly here)
                # Connect group-mode specific signals for space toggles (original connections)
                try: # Try to disconnect first to avoid multiple connections if already connected
                    self.space_mesh.toggled.disconnect(self.update_group_field_widgets)
                    self.space_voxel.toggled.disconnect(self.update_group_field_widgets)
                except TypeError: pass # Not connected
                self.space_mesh.toggled.connect(self.update_group_field_widgets)
                self.space_voxel.toggled.connect(self.update_group_field_widgets)

            self.populate_group_analysis_tabs(selected_subjects)
            self.update_group_tabs_visibility() # This should trigger field population
            self.set_analysis_config_panel_size('group' if self.is_group_mode else 'single')
            # Force layout recalculation to remove extra gap when switching modes
            if hasattr(self, 'analysis_params_container'):
                self.analysis_params_container.adjustSize()
                self.analysis_params_container.updateGeometry()
            # If the right container exists, adjust it as well
            if hasattr(self, 'analysis_params_container') and self.analysis_params_container.parent():
                parent_widget = self.analysis_params_container.parent()
                if hasattr(parent_widget, 'adjustSize'):
                    parent_widget.adjustSize()
                if hasattr(parent_widget, 'updateGeometry'):
                    parent_widget.updateGeometry()
        else:
            # Switch to single mode
            if self.is_group_mode:
                self.is_group_mode = False
                self.analysis_mode_stack.setCurrentIndex(0)
                self.update_output("Switched to Single Analysis mode")
                
                # Disconnect group-specific signals (original didn't do this explicitly here)
                try:
                    self.space_mesh.toggled.disconnect(self.update_group_field_widgets)
                    self.space_voxel.toggled.disconnect(self.update_group_field_widgets)
                except TypeError: pass

            # Update single mode widgets
            self.update_simulations() # This populates montages and triggers field update via its own connections
            self.update_atlas_combo()
            self.update_mesh_files() # For Gmsh

            # Ensure single mode signals for space_mesh/voxel are connected to update_field_files
            # This was part of the original setup_ui logic for space_mesh/voxel toggled.
            # Re-connecting them here ensures they point to the single-mode handler.
            # However, original setup_ui connected them to field_name_label visibility.
            # The critical connection for single mode field files is simulation_combo.currentTextChanged -> update_field_files.
            # and space_mesh/voxel.toggled -> update_field_files (from original setup_ui logic if it was there)
            # Let's ensure the space toggles call update_field_files in single mode
            try: # Disconnect first if they were connected to something else
                self.space_mesh.toggled.disconnect(self.update_field_files)
                self.space_voxel.toggled.disconnect(self.update_field_files)
            except TypeError: pass
            # The original setup_ui had connections for field_name_label visibility.
            # For field file updates in single mode, it relied on simulation_combo change.
            # The user's original code connected simulation_combo.currentTextChanged to update_field_files.
            # And space_mesh.toggled to update_field_files (implicitly, this was in my modified version, not original).
            # Let's stick to original: simulation_combo triggers update_field_files.
            # Space toggles in single mode should also refresh field files.
            self.space_mesh.toggled.connect(self.update_field_files)
            self.space_voxel.toggled.connect(self.update_field_files)


            self.restore_single_mode_sizes()
            self.set_analysis_config_panel_size('single')

        # self.adjustSize() # Original did not have this
        # self.updateGeometry() # Original did not have this
        
        # Always recheck for valid atlases when subject selection changes (original logic)
        self.update_atlas_combo() # For single mode
        if self.is_group_mode and self.type_cortical.isChecked():
            self.update_group_atlas_options() # For group mode shared atlas selectors
        
        self.update_atlas_visibility() # Update general atlas visibility based on mode/type


    def select_all_subjects(self):
        self.subject_list.selectAll()
    
    def populate_group_analysis_tabs(self, selected_subjects):
        self.group_tabs.clear()
        self.group_montage_config = {}
        self.group_field_config = {}
        self.group_atlas_config = {}
        
        for subject_id in selected_subjects:
            subject_tab = self.create_subject_tab(subject_id)
            self.group_tabs.addTab(subject_tab, f"Subject {subject_id}")
        
        # self.update_group_tabs_visibility() # Called by on_subject_selection_changed
    
    def update_group_tabs_visibility(self): # Original name
        """Update the visibility of atlas sections and field name inputs based on analysis configuration."""
        if not self.is_group_mode:
            return
        
        is_voxel_space = self.space_voxel.isChecked()
        is_cortical_type = self.type_cortical.isChecked()
        is_mesh_space = self.space_mesh.isChecked()
        
        atlas_relevant_for_group_tabs = is_voxel_space and is_cortical_type # Original logic was for atlas_group visibility
        
        selected_subjects = [item.text() for item in self.subject_list.selectedItems()]
        for subject_id in selected_subjects:
            # Find the tab for the subject
            tab_widget_for_subject = None
            for i in range(self.group_tabs.count()):
                if self.group_tabs.tabText(i) == f"Subject {subject_id}":
                    tab_widget_for_subject = self.group_tabs.widget(i)
                    break
            
            if tab_widget_for_subject:
                # Update atlas group visibility (if an "atlas_group_{subject_id}" QGroupBox exists in tab)
                atlas_group = tab_widget_for_subject.findChild(QtWidgets.QGroupBox, f"atlas_group_{subject_id}")
                if atlas_group:
                    atlas_group.setVisible(atlas_relevant_for_group_tabs) # Original logic
                
                # Update field name input visibility
                field_name_input_in_tab = tab_widget_for_subject.findChild(QtWidgets.QLineEdit, f"field_name_{subject_id}")
                # Also find its label if needed (original connections in create_subject_tab handle this via lambda)
                if field_name_input_in_tab:
                     field_name_input_in_tab.setVisible(is_mesh_space) # Label visibility handled by lambda in create_subject_tab

                # Update field files for this subject's tab
                field_combo_in_tab = tab_widget_for_subject.findChild(QtWidgets.QComboBox, f"field_{subject_id}")
                if field_combo_in_tab:
                    self.populate_subject_fields(subject_id, field_combo_in_tab) # Key call
    
    def update_group_field_widgets(self): # Called when space_mesh/voxel toggled in group mode
        """Update field widgets in group mode when space type changes."""
        if not self.is_group_mode:
            return
        
        selected_subjects = [item.text() for item in self.subject_list.selectedItems()]
        for subject_id in selected_subjects:
            # Find the field_combo within the specific subject's tab
            field_combo_in_tab = None
            for i in range(self.group_tabs.count()): # Iterate through tabs
                if self.group_tabs.tabText(i) == f"Subject {subject_id}":
                    tab_widget = self.group_tabs.widget(i)
                    if tab_widget:
                        field_combo_in_tab = tab_widget.findChild(QtWidgets.QComboBox, f"field_{subject_id}")
                    break # Found the tab for this subject
            
            if field_combo_in_tab:
                self.populate_subject_fields(subject_id, field_combo_in_tab) # This is the target call

    def list_subjects(self):
        try:
            project_dir_name = os.environ.get('PROJECT_DIR_NAME', 'BIDS_new')
            if not project_dir_name:
                return
            
            project_dir = f"/mnt/{project_dir_name}"
            self.subject_list.clear()
            simnibs_dir = os.path.join(project_dir, 'derivatives', 'SimNIBS')
            
            if not os.path.exists(simnibs_dir):
                return
            
            subjects = []
            for item_name in os.listdir(simnibs_dir): # item_name is like 'sub-001'
                if item_name.startswith('sub-'):
                    subject_id_short = item_name[4:] # '001'
                    m2m_dir_to_check = os.path.join(simnibs_dir, item_name, f'm2m_{subject_id_short}')
                    if os.path.isdir(m2m_dir_to_check):
                        subjects.append(subject_id_short)
            
            def natural_sort_key(s):
                import re
                return [int(c) if c.isdigit() else c.lower() for c in re.split('([0-9]+)', s)]
            subjects.sort(key=natural_sort_key)
            
            for subject in subjects:
                self.subject_list.addItem(subject)
        except Exception as e:
            pass

    def clear_subject_selection(self):
        self.subject_list.clearSelection()

    def get_m2m_dir_for_subject(self, subject_id): # subject_id is short form like "001"
        project_dir_name = os.environ.get('PROJECT_DIR_NAME', 'BIDS_new')
        project_dir = f"/mnt/{project_dir_name}"
        # Original logic for m2m dir path
        return os.path.join(project_dir, 'derivatives', 'SimNIBS', f'sub-{subject_id}', f'm2m_{subject_id}')


    def browse_field(self): # For single mode
        if self.space_mesh.isChecked():
            file_filter = "Mesh Files (*.msh);;All Files (*)"
        else:
            file_filter = "NIfTI Files (*.nii *.nii.gz);;MGZ Files (*.mgz);;All Files (*)"
            
        file_name, _ = QtWidgets.QFileDialog.getOpenFileName(self, "Select Field File", "", file_filter)
        
        if file_name:
            is_mesh_ext = file_name.endswith('.msh') and not file_name.endswith('.msh.opt')
            is_vol_ext = any(file_name.endswith(ext) for ext in ['.nii', '.nii.gz', '.mgz'])

            valid_type = (is_mesh_ext and self.space_mesh.isChecked()) or \
                         (is_vol_ext and not self.space_mesh.isChecked()) # Original logic: not self.space_mesh

            if not valid_type:
                QtWidgets.QMessageBox.warning(self, "Invalid File Type",
                    "Please select a valid field file:\n" +
                    "- For mesh analysis: .msh files\n" +
                    "- For voxel analysis: .nii, .nii.gz, or .mgz files")
                return
            
            file_basename = os.path.basename(file_name)
            # Check if file already exists in combo box (by data which is path)
            found = any(self.field_combo.itemData(i) == file_name for i in range(self.field_combo.count()))
            
            if not found:
                self.field_combo.addItem(file_basename, file_name) # Add with path as data
            
            # Select the item (either newly added or existing)
            for i in range(self.field_combo.count()): # Iterate to find and select
                if self.field_combo.itemData(i) == file_name:
                    self.field_combo.setCurrentIndex(i)
                    break
            
            # Original logic for field_name_input enablement
            self.field_name_input.setEnabled(is_mesh_ext) 
            self.field_name_label.setEnabled(is_mesh_ext)


    def get_available_atlas_files(self, subject_id): # subject_id is short form
        atlas_files = []
        if not subject_id: return atlas_files

        project_dir_name = os.environ.get("PROJECT_DIR_NAME", "BIDS_new")
        project_dir = os.path.join("/mnt", project_dir_name)
        # Freesurfer path uses full subject ID for both levels, e.g., sub-001/sub-001/mri
        freesurfer_mri_dir = os.path.join(project_dir, "derivatives", "freesurfer", f"sub-{subject_id}", f"{subject_id}", "mri") # Original used f"{subject_id}" twice
        
        # Original defined atlases
        atlases_to_check = ['aparc.DKTatlas+aseg.mgz', 'aparc.a2009s+aseg.mgz']
        
        if os.path.isdir(freesurfer_mri_dir): # Check if subject's FS mri dir exists
            for atlas_filename in atlases_to_check:
                full_path = os.path.join(freesurfer_mri_dir, atlas_filename)
                if os.path.exists(full_path):
                    # Original stored (atlas_filename, full_path)
                    atlas_files.append((atlas_filename, full_path)) 
        
        if not atlas_files: # No specific atlases found
            # Original warning message logic
            atlas_files.append("⚠️ FreeSurfer recon-all preprocessing required for atlas generation")
        return atlas_files


    def update_atlas_combo(self): # For single mode
        if self.is_group_mode: return
        self.atlas_combo.clear()
        selected_items = self.subject_list.selectedItems()
        if not selected_items:
            self.atlas_combo.addItem("Select a subject first")
            self.atlas_combo.setEnabled(False)
            self.show_regions_btn.setEnabled(False)
            return
        subject_id = selected_items[0].text() # Short ID
        atlas_files_data = self.get_available_atlas_files(subject_id)
        has_valid_atlas = False
        if not atlas_files_data:
            if self.type_cortical.isChecked() and not self.space_mesh.isChecked(): # Voxel Cortical
                pass
        elif isinstance(atlas_files_data[0], str) and atlas_files_data[0].startswith('⚠️'): # Warning message
            if self.type_cortical.isChecked() and not self.space_mesh.isChecked():
                pass
            self.atlas_combo.addItem(atlas_files_data[0])
            self.atlas_combo.model().item(self.atlas_combo.count() - 1).setEnabled(False)
            self.atlas_combo.setEnabled(False)
        else: # Has valid atlas tuples
            for display_name, full_path in atlas_files_data:
                self.atlas_combo.addItem(display_name, full_path)
            if self.atlas_combo.count() > 0:
                has_valid_atlas = True
                self.atlas_combo.setCurrentIndex(0)
            self.atlas_combo.setEnabled(has_valid_atlas)
        self.show_regions_btn.setEnabled(has_valid_atlas and not self.whole_head_check.isChecked() and self.type_cortical.isChecked())


    def browse_atlas(self): # For single mode voxel atlas browsing
        initial_dir = ""
        if self.subject_list.selectedItems():
            subject_id = self.subject_list.selectedItems()[0].text()
            m2m_dir_path = self.get_m2m_dir_for_subject(subject_id)
            if m2m_dir_path and os.path.exists(m2m_dir_path): # Check existence
                initial_dir = os.path.join(m2m_dir_path, 'segmentation') 
        
        file_name, _ = QtWidgets.QFileDialog.getOpenFileName(self, "Select Atlas File", initial_dir,
            "Atlas Files (*.nii *.nii.gz *.mgz);;All Files (*)")
        
        if file_name:
            # Original code had self.atlas_combo.setEditText(file_name)
            # This implies atlas_combo might have been editable. Current setup is not.
            # We should add it as an item if not present, and select it.
            base_name = os.path.basename(file_name)
            existing_index = -1
            for i in range(self.atlas_combo.count()):
                if self.atlas_combo.itemData(i) == file_name: # Check by path
                    existing_index = i
                    break
            if existing_index != -1:
                self.atlas_combo.setCurrentIndex(existing_index)
            else:
                # Add the new browsed atlas file
                self.atlas_combo.addItem(base_name, file_name) # Use base_name for display, path for data
                self.atlas_combo.setCurrentIndex(self.atlas_combo.count() - 1) # Select newly added
            
            # Update button state after selection/addition
            can_list_regions = self.atlas_combo.isEnabled() and \
                               self.type_cortical.isChecked() and \
                               not self.whole_head_check.isChecked()
            self.show_regions_btn.setEnabled(can_list_regions)


    def update_atlas_visibility(self):
        is_mesh = self.space_mesh.isChecked()
        is_cortical = self.type_cortical.isChecked()
        
        # Original visibility logic for atlas selection widgets
        self.mesh_atlas_widget.setVisible(is_mesh and is_cortical)
        self.voxel_atlas_widget.setVisible(not is_mesh and is_cortical)
        
        # Original logic for field name input (single mode)
        if not self.is_group_mode: # Only for single mode
            if hasattr(self, 'field_name_input'): self.field_name_input.setEnabled(is_mesh)
            if hasattr(self, 'field_name_label'): self.field_name_label.setEnabled(is_mesh)
        
        # Original logic for region inputs
        region_enabled = is_cortical and not self.whole_head_check.isChecked()
        self.region_label.setEnabled(region_enabled)
        self.region_input.setEnabled(region_enabled)
        # self.show_regions_btn.setEnabled(is_cortical) # Original was simpler
        # More nuanced enablement for show_regions_btn:
        can_list_regions = is_cortical
        if not self.is_group_mode: # Single mode depends on atlas_combo state
            can_list_regions = can_list_regions and self.atlas_combo.isEnabled() and not self.whole_head_check.isChecked()
        else: # Group mode
            can_list_regions = can_list_regions and not self.whole_head_check.isChecked()
        self.show_regions_btn.setEnabled(can_list_regions)


        self.mesh_atlas_widget.setEnabled(is_mesh and is_cortical)
        self.voxel_atlas_widget.setEnabled(not is_mesh and is_cortical)
        
        self.mesh_atlas_widget.update() # Original calls
        self.voxel_atlas_widget.update()
        
        if self.is_group_mode and is_cortical:
            self.update_group_atlas_options()
        elif not self.is_group_mode: # Ensure single mode atlas combo is also updated
            self.update_atlas_combo()


    def update_group_atlas_options(self): # For shared atlas selectors in group mode
        if not self.is_group_mode: return
        selected_subjects = [item.text() for item in self.subject_list.selectedItems()]
        if not selected_subjects: return
        self.atlas_name_combo.clear() # For mesh
        self.atlas_combo.clear()      # For voxel (this was for single mode, repurposing for group shared voxel if needed)
        if self.space_mesh.isChecked() and self.type_cortical.isChecked():
            self.atlas_name_combo.addItems(["DK40", "HCP_MMP1", "a2009s"]) # Predefined mesh atlases
            self.atlas_name_combo.setCurrentText("DK40")
            self.atlas_name_combo.setEnabled(self.atlas_name_combo.count() > 0)
            try: self.atlas_name_combo.currentTextChanged.disconnect(self.update_group_mesh_atlas)
            except TypeError: pass
            self.atlas_name_combo.currentTextChanged.connect(self.update_group_mesh_atlas)
            self.update_group_mesh_atlas(self.atlas_name_combo.currentText()) # Initial update
        elif self.space_voxel.isChecked() and self.type_cortical.isChecked():
            # Get atlases for first subject to start with
            available_atlases_for_first_subject = self.get_available_atlas_files(selected_subjects[0])
            common_atlases_display = []
            
            # If first subject has valid atlases, check against other subjects
            if isinstance(available_atlases_for_first_subject, list) and \
               available_atlases_for_first_subject and \
               isinstance(available_atlases_for_first_subject[0], tuple):
                
                # Start with first subject's atlases
                first_subject_atlases = {disp_name: path_val for disp_name, path_val in available_atlases_for_first_subject}
                
                # Check each subsequent subject
                for subject_id in selected_subjects[1:]:
                    subject_atlases = self.get_available_atlas_files(subject_id)
                    if not isinstance(subject_atlases, list) or not subject_atlases or not isinstance(subject_atlases[0], tuple):
                        # If any subject has no valid atlases, clear common atlases
                        first_subject_atlases = {}
                        break
                    
                    # Keep only atlases that exist in both subjects
                    subject_atlas_names = {disp_name for disp_name, _ in subject_atlases}
                    first_subject_atlases = {name: path for name, path in first_subject_atlases.items() 
                                          if name in subject_atlas_names}
                
                # Add common atlases to combo
                for disp_name, path_val in first_subject_atlases.items():
                    self.atlas_combo.addItem(disp_name, path_val)
                    common_atlases_display.append(disp_name)
            
            if common_atlases_display:
                self.atlas_combo.setCurrentIndex(0)
                self.atlas_combo.setEnabled(True)
                try: self.atlas_combo.currentTextChanged.disconnect(self.update_group_voxel_atlas)
                except TypeError: pass
                self.atlas_combo.currentTextChanged.connect(self.update_group_voxel_atlas)
                self.update_group_voxel_atlas(self.atlas_combo.currentText()) # Initial update
            else:
                self.atlas_combo.addItem("No common atlases for all selected subjects")
                self.atlas_combo.setEnabled(False)
                self.group_atlas_config.clear() # Clear all atlas configs since we have no common atlas
    
    def update_group_mesh_atlas(self, atlas_name): # Called by shared mesh atlas_name_combo
        if not self.is_group_mode or not self.space_mesh.isChecked() or not self.type_cortical.isChecked(): return
            
        selected_subjects = [item.text() for item in self.subject_list.selectedItems()]
        for subject_id in selected_subjects:
            # For mesh, atlas name is sufficient, path is not needed from subject's dir for SimNIBS subject_atlas
            self.group_atlas_config[subject_id] = {'name': atlas_name, 'path': None, 'type': 'mesh'}

    def update_group_voxel_atlas(self, atlas_display_name_from_shared_combo): # Called by shared voxel atlas_combo
        if not self.is_group_mode or not self.space_voxel.isChecked() or not self.type_cortical.isChecked(): return
            
        selected_subjects = [item.text() for item in self.subject_list.selectedItems()]
        
        # The shared_combo's currentData() gives the path for the *first subject* or a representative.
        # We need to find the equivalent path for *each* subject.
        
        for subject_id in selected_subjects:
            subject_specific_atlases = self.get_available_atlas_files(subject_id)
            found_path_for_this_subject = None
            
            # Check if subject_specific_atlases is a list of tuples (valid atlases)
            if isinstance(subject_specific_atlases, list) and subject_specific_atlases and isinstance(subject_specific_atlases[0], tuple):
                for disp_name, subj_path in subject_specific_atlases:
                    # We match by display name, assuming they are consistent (e.g., "DKT Atlas + Aseg")
                    if disp_name == atlas_display_name_from_shared_combo:
                        found_path_for_this_subject = subj_path
                        break
            
            if found_path_for_this_subject:
                self.group_atlas_config[subject_id] = {
                    'name': atlas_display_name_from_shared_combo, # Store the display name
                    'path': found_path_for_this_subject,           # Store subject-specific path
                    'type': 'voxel'
                }
            else:
                self.group_atlas_config.pop(subject_id, None) # Atlas not found for this subject


    def toggle_region_input(self, state_int): # state is int from checkbox
        is_checked = bool(state_int)
        self.region_input.setEnabled(not is_checked and self.type_cortical.isChecked()) # Enable if not whole head & cortical
        self.region_label.setEnabled(not is_checked and self.type_cortical.isChecked())
        
        # Update "List Regions" button enablement based on original logic
        can_list_regions = self.type_cortical.isChecked() and (not is_checked)
        if not self.is_group_mode: # Single mode also depends on atlas_combo
            can_list_regions = can_list_regions and self.atlas_combo.isEnabled() 
        self.show_regions_btn.setEnabled(can_list_regions)
    
    def validate_inputs(self):
        if self.is_group_mode:
            return self.validate_group_inputs()
        else:
            return self.validate_single_inputs()
    
    def validate_single_inputs(self):
        if not self.subject_list.selectedItems() or len(self.subject_list.selectedItems()) != 1:
            QtWidgets.QMessageBox.warning(self, "Warning", "Please select one subject.")
            return False
        if self.simulation_combo.currentIndex() == 0:
            QtWidgets.QMessageBox.warning(self, "Warning", "Please select a montage.")
            return False
        if self.field_combo.currentIndex() == 0:
            QtWidgets.QMessageBox.warning(self, "Warning", "Please select a field file.")
            return False
        if self.space_mesh.isChecked() and not self.field_name_input.text().strip():
            QtWidgets.QMessageBox.warning(self, "Warning", "Please enter a field name for mesh analysis.")
            return False
        return self.validate_analysis_parameters()
    
    def validate_group_inputs(self):
        selected_subjects = [item.text() for item in self.subject_list.selectedItems()]
        if len(selected_subjects) < 1: # Original was < 2, allow 1 for consistency if desired
            QtWidgets.QMessageBox.warning(self, "Warning", "Please select one or more subjects for group analysis.")
            return False
        
        for subject_id in selected_subjects:
            if subject_id not in self.group_montage_config or not self.group_montage_config[subject_id]:
                QtWidgets.QMessageBox.warning(self, "Warning", f"Please select montages for subject: {subject_id}")
                return False
            if subject_id not in self.group_field_config or not self.group_field_config[subject_id]:
                QtWidgets.QMessageBox.warning(self, "Warning", f"Please select field files for subject: {subject_id}")
                return False
            if self.space_mesh.isChecked():
                # Find field_name_input for this subject's tab
                field_name_val = ""
                # Iterate through tabs to find the correct one
                for i in range(self.group_tabs.count()):
                    if self.group_tabs.tabText(i) == f"Subject {subject_id}":
                        tab_widget = self.group_tabs.widget(i)
                        fn_input_widget = tab_widget.findChild(QtWidgets.QLineEdit, f"field_name_{subject_id}")
                        if fn_input_widget:
                            field_name_val = fn_input_widget.text().strip()
                        break # Found the tab
                if not field_name_val:
                    QtWidgets.QMessageBox.warning(self, "Warning", f"Please enter field names for mesh analysis for subject: {subject_id}")
                    return False
            
            if self.type_cortical.isChecked(): # Cortical analysis specific checks
                if self.space_mesh.isChecked(): # Mesh cortical uses shared atlas name
                    if not self.atlas_name_combo.currentText():
                        QtWidgets.QMessageBox.warning(self, "Warning", "Please select a shared mesh atlas name for cortical analysis.")
                        return False
                else: # Voxel cortical needs per-subject atlas path
                    if subject_id not in self.group_atlas_config or not self.group_atlas_config[subject_id].get('path'):
                        QtWidgets.QMessageBox.warning(self, "Warning", f"Please ensure a valid atlas is configured for subject {subject_id} (Voxel Cortical).")
                        return False
        return self.validate_analysis_parameters()
    
    def validate_analysis_parameters(self): # Shared parameters
        if self.type_spherical.isChecked():
            try:
                float(self.coord_x.text() or "0"); float(self.coord_y.text() or "0"); float(self.coord_z.text() or "0")
            except ValueError:
                QtWidgets.QMessageBox.warning(self, "Warning", "Please enter valid numeric coordinates.")
                return False
            try:
                radius = float(self.radius_input.text() or "0")
                if radius <= 0: raise ValueError("Radius must be positive")
            except ValueError:
                QtWidgets.QMessageBox.warning(self, "Warning", "Please enter a valid positive radius.")
                return False
        elif self.type_cortical.isChecked():
            # Atlas selection for cortical is handled by validate_single/group_inputs
            if not self.whole_head_check.isChecked() and not self.region_input.text().strip():
                QtWidgets.QMessageBox.warning(self, "Warning", "Please enter a region name or select whole head analysis.")
                return False
        return True
    
    def run_analysis(self):
        if self.analysis_running:
            self.update_output("Analysis already running. Please wait or stop the current run.")
            return
        if not self.validate_inputs(): return

        details, title = "", ""
        if self.is_group_mode:
            selected_s = [item.text() for item in self.subject_list.selectedItems()]
            details = self.get_group_analysis_details(selected_s)
            title = f"Confirm Group Analysis ({len(selected_s)} subjects)"
        else:
            details = self.get_single_analysis_details()
            title = "Confirm Single Analysis"
        
        if not ConfirmationDialog.confirm(self, title=title, message="Are you sure you want to start the analysis?", details=details):
            self.update_output("Analysis cancelled by user.")
            return
        
        self.analysis_running = True
        self.run_btn.setEnabled(False)
        self.stop_btn.setEnabled(True)
        self.disable_controls()
        
        if self.is_group_mode:
            self.run_group_analysis()
        else:
            self.run_single_analysis()
    
    def run_single_analysis(self):
        try:
            subject_id = self.subject_list.selectedItems()[0].text()
            field_path = self.get_selected_field_path() # Uses currentData from field_combo
            if not field_path: # Should be caught by validation, but double check
                self.update_output("Error: Field path not selected for single analysis.")
                self.analysis_finished(success=False)
                return

            # Infer simulation_name from field_path (original had simulation_name from combo)
            # Let's use the combo for simulation_name as per original structure
            simulation_name = self.simulation_combo.currentText()
            if simulation_name == "Select montage...":
                 self.update_output("Error: Montage not selected for single analysis.")
                 self.analysis_finished(success=False)
                 return

            cmd = self.build_analysis_command(subject_id, simulation_name, field_path)
            if not cmd: # build_analysis_command returns None on error
                self.analysis_finished(success=False)
                return
            
            env = os.environ.copy()
            project_dir_name = os.environ.get('PROJECT_DIR_NAME', 'BIDS_new')
            env['PROJECT_DIR'] = f"/mnt/{project_dir_name}"
            env['SUBJECT_ID'] = subject_id # Passed to script via env
            
            self.update_output(f"Running single subject analysis for: {subject_id}")
            self.update_output(f"Montage: {simulation_name}")
            self.update_output(f"Command: {' '.join(cmd)}")
            
            self.optimization_process = AnalysisThread(cmd, env)
            self.optimization_process.output_signal.connect(self.update_output)
            self.optimization_process.finished.connect(
                lambda sid=subject_id, sim_name=simulation_name: self.analysis_finished(subject_id=sid, simulation_name=sim_name, success=True)
            )
            self.optimization_process.start()
        except Exception as e:
            self.update_output(f"Error preparing single analysis: {str(e)}")
            self.analysis_finished(success=False)
    
    def run_group_analysis(self):
        self.current_group_subjects = [item.text() for item in self.subject_list.selectedItems()]
        if not self.current_group_subjects:
            self.update_output("No subjects selected for group analysis.")
            self.analysis_finished(success=False)
            return
        
        self.update_output(f"Starting group analysis for subjects: {', '.join(self.current_group_subjects)}")
        self.run_next_subject_in_group()
    
    def run_next_subject_in_group(self):
        if not self.current_group_subjects:
            self.update_output("Group analysis batch completed.")
            self.analysis_finished(success=True) # Entire batch finished
            return

        subject_id = self.current_group_subjects.pop(0)
        
        try:
            montage_name = self.group_montage_config.get(subject_id)
            field_path = self.group_field_config.get(subject_id) # This is path from combo data

            if not montage_name or not field_path:
                self.update_output(f"Skipping subject {subject_id}: Missing montage or field path configuration.")
                QtCore.QTimer.singleShot(0, self.run_next_subject_in_group) # Schedule next
                return

            cmd = self.build_analysis_command(subject_id, montage_name, field_path)
            if not cmd:
                self.update_output(f"Skipping subject {subject_id}: Could not build command (check configurations).")
                QtCore.QTimer.singleShot(0, self.run_next_subject_in_group)
                return

            env = os.environ.copy()
            project_dir_name = os.environ.get('PROJECT_DIR_NAME', 'BIDS_new')
            env['PROJECT_DIR'] = f"/mnt/{project_dir_name}"
            env['SUBJECT_ID'] = subject_id
            
            self.update_output(f"\n{'='*15} Group Analysis: Subject {subject_id} ({len(self.current_group_subjects)} remaining) {'='*15}")
            self.update_output(f"Montage: {montage_name}")
            self.update_output(f"Command: {' '.join(cmd)}")
            
<<<<<<< HEAD
            self.optimization_process = AnalysisThread(cmd, env)
            self.optimization_process.output_signal.connect(self.update_output)
            self.optimization_process.finished.connect(
                lambda sid=subject_id, mname=montage_name: self.on_group_subject_finished(sid, mname)
            )
            self.optimization_process.start()

=======
            # Create and start thread
            self.analysis_process = AnalysisThread(cmd, env)
            self.analysis_process.output_signal.connect(self.update_output)
            self.analysis_process.finished.connect(self.analysis_finished)
            self.analysis_process.start()
            
>>>>>>> 37999724
        except Exception as e:
            self.update_output(f"Error running analysis for subject {subject_id}: {str(e)}")
            QtCore.QTimer.singleShot(0, self.run_next_subject_in_group) # Try next
    
    def on_group_subject_finished(self, subject_id, montage_name):
        # Called when one subject in the group finishes
        analysis_type_str = 'Mesh' if self.space_mesh.isChecked() else 'Voxel'
        self.analysis_completed.emit(subject_id, montage_name, analysis_type_str) # Emit for this subject
        self.update_output(f"Finished analysis for subject: {subject_id} (Montage: {montage_name})")
        self.run_next_subject_in_group() # Proceed to the next one
    
    def build_analysis_command(self, subject_id, simulation_name, field_path):
        try:
            project_dir_name = os.environ.get('PROJECT_DIR_NAME', 'BIDS_new')
            project_dir = f"/mnt/{project_dir_name}"
            
            target_info = ""
            if self.type_spherical.isChecked():
                coords = [c.text().strip() or "0" for c in [self.coord_x, self.coord_y, self.coord_z]]
                radius_val = self.radius_input.text().strip() or "5"
                target_info = f"sphere_x{coords[0]}_y{coords[1]}_z{coords[2]}_r{radius_val}"
            else: # Cortical
                atlas_name_cleaned = "unknown_atlas"
                if self.space_mesh.isChecked():
                    atlas_name_cleaned = self.atlas_name_combo.currentText().replace("+", "_").replace(".", "_")
                else: # Voxel
                    atlas_config_for_subj = {}
                    if self.is_group_mode:
                        atlas_config_for_subj = self.group_atlas_config.get(subject_id, {})
                    else: # Single mode voxel
                        atlas_config_for_subj = {'name': self.atlas_combo.currentText(), 'path': self.atlas_combo.currentData()}
                    
                    if atlas_config_for_subj.get('name'):
                        atlas_name_cleaned = atlas_config_for_subj['name'].split('+')[0].replace('.mgz','').replace('.nii.gz','').replace('.nii','')
                    else:
                        return None

                if self.whole_head_check.isChecked():
                    target_info = f"whole_head_{atlas_name_cleaned}"
                else:
                    region_val = self.region_input.text().strip()
                    if not region_val:
                        return None
                    target_info = f"region_{region_val}_{atlas_name_cleaned}"
            
            field_name_for_cmd = ""
            if self.space_mesh.isChecked():
                if self.is_group_mode:
                    for i in range(self.group_tabs.count()):
                        if self.group_tabs.tabText(i) == f"Subject {subject_id}":
                            tab_w = self.group_tabs.widget(i)
                            fn_input = tab_w.findChild(QtWidgets.QLineEdit, f"field_name_{subject_id}")
                            if fn_input: field_name_for_cmd = fn_input.text().strip()
                            break
                else: field_name_for_cmd = self.field_name_input.text().strip()
                if not field_name_for_cmd:
                     return None

            analysis_space_folder = 'Mesh' if self.space_mesh.isChecked() else 'Voxel'
            if simulation_name == "Select montage...":
                 return None

            output_dir = os.path.join(project_dir, 'derivatives', 'SimNIBS', f'sub-{subject_id}',
                                      'Simulations', simulation_name, 'Analyses',
                                      analysis_space_folder, target_info)

            if not self.is_group_mode:
                if os.path.exists(output_dir) and not confirm_overwrite(self, output_dir, "analysis output directory"):
                    return None
            os.makedirs(output_dir, exist_ok=True)

            app_root_dir = os.path.dirname(os.path.dirname(os.path.abspath(__file__)))
            main_analyzer_script_path = os.path.join(app_root_dir, 'analyzer', 'main_analyzer.py')
            if not os.path.exists(main_analyzer_script_path):
                return None

            m2m_path = self.get_m2m_dir_for_subject(subject_id)
            if not m2m_path or not os.path.isdir(m2m_path):
                 return None

            cmd = [ 'simnibs_python', main_analyzer_script_path,
                    '--m2m_subject_path', m2m_path,
                    '--field_path', field_path,
                    '--space', 'mesh' if self.space_mesh.isChecked() else 'voxel',
                    '--analysis_type', 'spherical' if self.type_spherical.isChecked() else 'cortical',
                    '--output_dir', output_dir ]

            if self.type_spherical.isChecked():
                coords_str = [self.coord_x.text().strip() or "0", self.coord_y.text().strip() or "0", self.coord_z.text().strip() or "0"]
                cmd.extend(['--coordinates'] + coords_str)
                cmd.extend(['--radius', self.radius_input.text().strip() or "5"])
            else: # Cortical
                if self.space_mesh.isChecked():
                    cmd.extend(['--atlas_name', self.atlas_name_combo.currentText()])
                else: # Voxel Cortical
                    atlas_path_for_script = None
                    if self.is_group_mode:
                        atlas_cfg = self.group_atlas_config.get(subject_id)
                        if atlas_cfg: atlas_path_for_script = atlas_cfg.get('path')
                    else: # Single mode voxel
                        atlas_path_for_script = self.atlas_combo.currentData()
                    
                    if not atlas_path_for_script:
                        return None
                    cmd.extend(['--atlas_path', atlas_path_for_script])
                
                if self.whole_head_check.isChecked(): cmd.append('--whole_head')
                else: cmd.extend(['--region', self.region_input.text().strip()])
            
            if self.space_mesh.isChecked() and field_name_for_cmd:
                cmd.extend(['--field_name', field_name_for_cmd])
            if self.visualize_check.isChecked(): cmd.append('--visualize')
            return cmd
        except Exception:
            return None

    def get_single_analysis_details(self):
        if not self.subject_list.selectedItems(): return "No subject selected."
        subj = self.subject_list.selectedItems()[0].text()
        space = 'Mesh' if self.space_mesh.isChecked() else 'Voxel'
        atype = 'Spherical' if self.type_spherical.isChecked() else 'Cortical'
        mont = self.simulation_combo.currentText()
        fpath = self.field_combo.currentText()
        details = f"• Subject: {subj}\n• Space: {space}\n• Analysis Type: {atype}\n• Montage: {mont}\n• Field File: {fpath}\n"
        if self.space_mesh.isChecked(): details += f"• Field Name: {self.field_name_input.text()}\n"
        if self.type_spherical.isChecked():
            details += (f"• Coordinates: ({self.coord_x.text() or '0'}, {self.coord_y.text() or '0'}, {self.coord_z.text() or '0'})\n"
                        f"• Radius: {self.radius_input.text() or '5'} mm\n")
        else: # Cortical
            if self.space_mesh.isChecked(): details += f"• Mesh Atlas: {self.atlas_name_combo.currentText()}\n"
            else: details += f"• Voxel Atlas File: {self.atlas_combo.currentText()} (Path: {self.atlas_combo.currentData() or 'N/A'})\n" # Show path
            if self.whole_head_check.isChecked(): details += "• Analysis Target: Whole Head\n"
            else: details += f"• Region: {self.region_input.text()}\n"
        details += f"• Generate Visualizations: {'Yes' if self.visualize_check.isChecked() else 'No'}"
        return details

    def get_group_analysis_details(self, subjects):
        space = 'Mesh' if self.space_mesh.isChecked() else 'Voxel'
        atype = 'Spherical' if self.type_spherical.isChecked() else 'Cortical'
        details = (f"• Subjects: {', '.join(subjects)}\n• Space: {space}\n• Analysis Type: {atype}\n")
        details += "\n• Per-Subject Configurations:\n"
        for subj_id in subjects:
            details += f"  - Subject {subj_id}:\n"
            details += f"    Montage: {self.group_montage_config.get(subj_id, 'N/A')}\n"
            fpath_disp = self.group_field_config.get(subj_id, 'N/A') # This is the full path
            if len(str(fpath_disp)) > 40: fpath_disp = "..." + os.path.basename(str(fpath_disp)) # Show basename if long
            details += f"    Field File: {fpath_disp}\n"
            if self.space_mesh.isChecked():
                 fname_val = "N/A"
                 for i in range(self.group_tabs.count()):
                    if self.group_tabs.tabText(i) == f"Subject {subj_id}":
                        tab_w = self.group_tabs.widget(i)
                        fn_input = tab_w.findChild(QtWidgets.QLineEdit, f"field_name_{subj_id}")
                        if fn_input: fname_val = fn_input.text().strip(); break
                 details += f"    Field Name: {fname_val}\n"
            if self.type_cortical.isChecked() and self.space_voxel.isChecked(): # Voxel cortical atlas info
                 atlas_cfg = self.group_atlas_config.get(subj_id, {})
                 atlas_p_disp = atlas_cfg.get('path', 'N/A')
                 if len(str(atlas_p_disp)) > 30: atlas_p_disp = "..." + os.path.basename(str(atlas_p_disp))
                 details += f"    Voxel Atlas: {atlas_cfg.get('name', 'N/A')} (Path: {atlas_p_disp})\n"
        
        details += "\n• Shared Parameters:\n"
        if self.type_spherical.isChecked():
            details += (f"• Coordinates: ({self.coord_x.text() or '0'}, {self.coord_y.text() or '0'}, {self.coord_z.text() or '0'})\n"
                        f"• Radius: {self.radius_input.text() or '5'} mm\n")
        elif self.type_cortical.isChecked():
            if self.space_mesh.isChecked(): details += f"• Shared Mesh Atlas: {self.atlas_name_combo.currentText()}\n"
            # Voxel atlas is per-subject, shown above
            if self.whole_head_check.isChecked(): details += "• Analysis Target: Whole Head (for all)\n"
            else: details += f"• Region: {self.region_input.text()} (for all)\n"
        details += f"• Generate Visualizations: {'Yes' if self.visualize_check.isChecked() else 'No'}"
        return details

    def analysis_finished(self, subject_id=None, simulation_name=None, success=True):
        if hasattr(self, '_processing_analysis_finished_lock') and self._processing_analysis_finished_lock: return
        self._processing_analysis_finished_lock = True
        try:
            if success:
                last_line = self.output_console.toPlainText().strip().split('\n')[-1] if self.output_console.toPlainText() else ""
                if "WARNING: Analysis Failed" in last_line or "Error: Process returned non-zero" in last_line or "failed" in last_line.lower():
                    self.update_output('<div style="margin: 10px 0;"><span style="color: #ff5555; font-weight: bold;">❌ Analysis process indicated failure.</span></div>')
                else:
                    self.update_output('<div style="margin: 10px 0;"><span style="color: #55ff55; font-size: 16px; font-weight: bold;">✅ Analysis process completed.</span></div>')
                
                if not self.is_group_mode or not self.current_group_subjects: # Single mode OR end of group batch
                    if subject_id and simulation_name: # From single analysis that just finished
                         analysis_type_str = 'Mesh' if self.space_mesh.isChecked() else 'Voxel'
                         self.analysis_completed.emit(subject_id, simulation_name, analysis_type_str)
            else:
                 self.update_output('<div style="margin: 10px 0;"><span style="color: #ff5555; font-weight: bold;">❌ Analysis process failed or was cancelled by user.</span></div>')

            self.output_console.append('<div style="border-bottom: 1px solid #555; margin-bottom: 10px;"></div>')
            self.analysis_running = False
            self.run_btn.setEnabled(True)
            self.stop_btn.setEnabled(False)
            self.enable_controls()
        finally:
            self._processing_analysis_finished_lock = False

    def stop_analysis(self):
        if hasattr(self, 'optimization_process') and self.optimization_process and self.optimization_process.isRunning():
            self.update_output("Attempting to stop analysis...")
            if self.optimization_process.terminate_process(): # This sets self.terminated in thread
                self.update_output("Analysis process termination requested. Please wait...")
                # Thread will emit finished signal, which calls analysis_finished
            else: # Should not happen if isRunning is true
                self.update_output("Analysis process was not running or already terminated (unexpected).")
                self.analysis_finished(success=False) 
        else:
            self.update_output("No analysis process to stop.")
            # If UI was stuck in disabled state but no process, reset it
            if self.analysis_running: # If flag was true but no process
                self.analysis_finished(success=False)
            else: # Just ensure UI is enabled
                self.enable_controls()
        # Fallback UI reset in case thread doesn't signal quickly or gets stuck
        # This might be too aggressive if thread is just taking time to terminate
        # QtCore.QTimer.singleShot(3000, self._ensure_ui_reset_after_stop)

    # def _ensure_ui_reset_after_stop(self): # Helper for delayed UI reset
    #     if self.analysis_running: # If still marked as running after timeout
    #         print("Timeout: Forcing UI reset after stop request.")
    #         self.analysis_finished(success=False)


    def clear_console(self):
        self.output_console.clear()
    
    def update_output(self, text): # This is the method used by AnalysisThread's signal
        if not text or not text.strip(): return
        
        formatted_text = text
        # Basic coloring, can be expanded
        if "Error:" in text or "CRITICAL:" in text or "Failed" in text or "failed" in text or "ERROR:" in text:
            formatted_text = f'<span style="color: #ff5555;"><b>{text}</b></span>'
        elif "Warning:" in text or "WARNING:" in text:
            formatted_text = f'<span style="color: #ffff55;">{text}</span>'
        elif "DEBUG" in text: # For our new debug messages
            formatted_text = f'<span style="color: #7f7f7f;"><i>{text}</i></span>' # Italic grey
        elif "Command:" in text or "Running" in text or "Executing" in text:
            formatted_text = f'<span style="color: #55aaff;">{text}</span>'
<<<<<<< HEAD
        elif "completed" in text or "Successfully" in text or "Finished" in text :
            if "✅" not in text and "❌" not in text and "indicated failure" not in text : # Avoid double styling
                 formatted_text = f'<span style="color: #55ff55;"><b>{text}</b></span>'
=======
        elif "completed successfully" in text or "completed." in text or "Successfully" in text or "completed:" in text:
            formatted_text = f'<span style="color: #55ff55;"><b>{text}</b></span>'
        elif "Processing" in text or "Starting" in text:
            formatted_text = f'<span style="color: #55ffff;">{text}</span>'
        elif "Analysis Results Summary:" in text:
            formatted_text = f'<div style="background-color: #2a2a2a; padding: 10px; margin: 10px 0; border-radius: 5px;"><span style="color: #55ff55; font-weight: bold; font-size: 14px;">{text}</span></div>'
        elif any(value_type in text for value_type in ["Mean Value:", "Max Value:", "Min Value:", "Focality:"]):
            # Extract the value type and the numeric value
            parts = text.split(":")
            if len(parts) == 2:
                value_type, value = parts
                formatted_text = f'<div style="margin: 5px 20px;"><span style="color: #aaaaaa;">{value_type}:</span> <span style="color: #55ffff; font-weight: bold;">{value}</span></div>'
            else:
                formatted_text = f'<span style="color: #ffffff;">{text}</span>'
        elif text.strip().startswith("-"):
            # Indented list items
            formatted_text = f'<span style="color: #aaaaaa; margin-left: 20px;">  {text}</span>'
        else:
            formatted_text = f'<span style="color: #ffffff;">{text}</span>'
>>>>>>> 37999724
        
        self.output_console.append(formatted_text)
        self.output_console.ensureCursorVisible()
        # QtWidgets.QApplication.processEvents() # Generally avoid

    def disable_controls(self):
        # List of widgets to disable, similar to original
        widgets_to_set_enabled = [
            self.list_subjects_btn, self.select_all_subjects_btn, self.clear_subject_selection_btn,
            self.subject_list, 
            self.simulation_combo, self.field_combo, self.browse_field_btn, self.field_name_input,
            self.space_mesh, self.space_voxel, self.type_spherical, self.type_cortical,
            self.coord_x, self.coord_y, self.coord_z, self.radius_input,
            self.view_in_freeview_btn,
            self.atlas_name_combo, self.atlas_combo, self.show_regions_btn, self.region_input, self.whole_head_check,
            self.visualize_check, self.mesh_combo, self.launch_gmsh_btn
        ]
        for widget in widgets_to_set_enabled:
            if hasattr(widget, 'setEnabled'): widget.setEnabled(False)

        if self.is_group_mode: # Also disable content of active tabs
            for i in range(self.group_tabs.count()):
                self.group_tabs.widget(i).setEnabled(False)
        
        self.status_label.setText("Processing... Stop button is available.")
        self.status_label.show()

    def enable_controls(self):
        widgets_to_set_enabled = [
            self.list_subjects_btn, self.select_all_subjects_btn, self.clear_subject_selection_btn,
            self.subject_list,
            self.simulation_combo, self.field_combo, self.browse_field_btn, # field_name_input handled by atlas_visibility
            self.space_mesh, self.space_voxel, self.type_spherical, self.type_cortical,
            self.coord_x, self.coord_y, self.coord_z, self.radius_input,
            self.view_in_freeview_btn,
            # atlas_name_combo, atlas_combo, show_regions_btn, region_input, whole_head_check handled by update_atlas_visibility
            self.visualize_check, self.mesh_combo # launch_gmsh_btn handled by its own update
        ]
        for widget in widgets_to_set_enabled:
             if hasattr(widget, 'setEnabled'): widget.setEnabled(True)
        
        self.update_atlas_visibility() # This will correctly set enable states for atlas/region and field_name_input
        self.update_gmsh_button_state()

        if self.is_group_mode:
            for i in range(self.group_tabs.count()):
                self.group_tabs.widget(i).setEnabled(True)
            # Also re-evaluate field name visibility in tabs based on current space_mesh state
            self.update_group_tabs_visibility()


        self.status_label.hide()

    def update_simulations(self): # For single mode montage
        if self.is_group_mode: return
        
        current_sim_text = self.simulation_combo.currentText()
        self.simulation_combo.clear()
        self.simulation_combo.addItem("Select montage...")
        # self.field_combo.clear() # Field combo is updated by update_field_files
        # self.field_combo.addItem("Select field file...") # Placeholder added by update_field_files

        selected_items = self.subject_list.selectedItems()
        if not selected_items:
            self.simulation_combo.setCurrentIndex(0)
            self.update_field_files() # Clear/reset field files
            return
            
        subject_id = selected_items[0].text()
        project_dir_name = os.environ.get('PROJECT_DIR_NAME', 'BIDS_new')
        simulations_dir = os.path.join(f"/mnt/{project_dir_name}", 'derivatives', 'SimNIBS', f'sub-{subject_id}', 'Simulations')
        
        if not os.path.exists(simulations_dir):
            self.simulation_combo.setCurrentIndex(0)
            self.update_field_files()
            return
            
        simulations = sorted([d for d in os.listdir(simulations_dir) if os.path.isdir(os.path.join(simulations_dir, d))])
        self.simulation_combo.addItems(simulations)

        idx = self.simulation_combo.findText(current_sim_text)
        if idx != -1: self.simulation_combo.setCurrentIndex(idx)
        elif simulations: self.simulation_combo.setCurrentIndex(1) # Select first actual if previous not found
        else: self.simulation_combo.setCurrentIndex(0)
        # update_field_files is connected to currentTextChanged of simulation_combo

    def update_field_files(self): # For single mode fields
        if self.is_group_mode: return
        
        # Preserve current selection to try and restore it
        current_field_text = self.field_combo.currentText()
        current_field_data = self.field_combo.currentData() # Path

        self.field_combo.clear()
        self.field_combo.addItem("Select field file...")
        
        selected_subject_items = self.subject_list.selectedItems()
        if not selected_subject_items or self.simulation_combo.currentIndex() == 0:
            self.field_combo.setCurrentIndex(0)
            return
            
        subject_id = selected_subject_items[0].text()
        simulation_name = self.simulation_combo.currentText()
        project_dir_name = os.environ.get('PROJECT_DIR_NAME', 'BIDS_new')
        
        base_sim_dir = os.path.join(f"/mnt/{project_dir_name}", 'derivatives', 'SimNIBS', 
                                    f'sub-{subject_id}', 'Simulations', simulation_name)
        search_dir = ""
        if self.space_mesh.isChecked():
            search_dir = os.path.join(base_sim_dir, 'TI', 'mesh')
        else: # voxel
            search_dir = os.path.join(base_sim_dir, 'TI', 'niftis')
        
        if not os.path.exists(search_dir):
            self.field_combo.setCurrentIndex(0)
            return
            
        try:
            all_files_in_dir = os.listdir(search_dir)
        except Exception as e:
            print(f"Error reading dir {search_dir}: {str(e)}")
            self.field_combo.setCurrentIndex(0)
            return
            
        # Original filtering and sorting logic for single mode
        field_files_paths = [] # Store (display_name, full_path)
        if self.space_mesh.isChecked():
            mesh_files = sorted([f for f in all_files_in_dir if f.endswith('.msh') and not f.endswith('.msh.opt')])
            for f_name in mesh_files: field_files_paths.append((f_name, os.path.join(search_dir, f_name)))
        else: # Voxel
            nifti_mgz_files = [f for f in all_files_in_dir if any(f.endswith(ext) for ext in ['.nii', '.nii.gz', '.mgz'])]
            grey_non_mni = sorted([f for f in nifti_mgz_files if f.startswith('grey_') and '_MNI_' not in f])
            grey_mni = sorted([f for f in nifti_mgz_files if f.startswith('grey_') and '_MNI_' in f])
            other_vol = sorted([f for f in nifti_mgz_files if not f.startswith('grey_')])
            
            for f_name in grey_non_mni: field_files_paths.append((f_name, os.path.join(search_dir, f_name)))
            for f_name in grey_mni: field_files_paths.append((f_name, os.path.join(search_dir, f_name)))
            for f_name in other_vol: field_files_paths.append((f_name, os.path.join(search_dir, f_name)))
        
        if not field_files_paths:
            self.field_combo.setCurrentIndex(0)
            return
        
        for display, path_val in field_files_paths:
            self.field_combo.addItem(display, path_val)

        # Attempt to restore previous selection
        restored_idx = -1
        if current_field_data: # Try by path first
            for i in range(self.field_combo.count()):
                if self.field_combo.itemData(i) == current_field_data:
                    restored_idx = i; break
        if restored_idx == -1 and current_field_text != "Select field file...": # Then by text
             restored_idx = self.field_combo.findText(current_field_text)

        if restored_idx != -1 and restored_idx !=0 :
            self.field_combo.setCurrentIndex(restored_idx)
        elif self.field_combo.count() > 1: # Default selection if not restored
            if not self.space_mesh.isChecked() and grey_non_mni: # Voxel: prefer first non-MNI grey
                idx_pref = self.field_combo.findText(grey_non_mni[0])
                if idx_pref != -1 : self.field_combo.setCurrentIndex(idx_pref)
                else: self.field_combo.setCurrentIndex(1)
            elif self.space_mesh.isChecked() and any(f.startswith('grey_') for f,p in field_files_paths): # Mesh: prefer first grey
                first_grey = next((f for f,p in field_files_paths if f.startswith('grey_')), None)
                if first_grey:
                    idx_pref = self.field_combo.findText(first_grey)
                    if idx_pref != -1: self.field_combo.setCurrentIndex(idx_pref)
                    else: self.field_combo.setCurrentIndex(1)
                else: self.field_combo.setCurrentIndex(1)
            else: # Fallback to first actual item
                self.field_combo.setCurrentIndex(1) 
        else: # Only placeholder left
             self.field_combo.setCurrentIndex(0)


    def get_selected_field_path(self): # For single mode
        if self.is_group_mode or self.field_combo.currentIndex() == 0:
            return None
        return self.field_combo.currentData() # Path stored in item data

    def show_available_regions(self): # For single mode "List Regions"
        try:
            if not self.subject_list.selectedItems():
                QtWidgets.QMessageBox.warning(self, "Selection Error", "Please select a subject first.")
                return

            progress_dialog = QtWidgets.QProgressDialog("Loading atlas regions...", "Cancel", 0, 100, self)
            progress_dialog.setWindowTitle("Loading Atlas Regions"); progress_dialog.setWindowModality(QtCore.Qt.WindowModal)
            progress_dialog.setMinimumDuration(200); progress_dialog.setValue(0)

            atlas_type_display, regions = "", []
            subject_id = self.subject_list.selectedItems()[0].text()

            if self.space_mesh.isChecked(): # Mesh Atlas
                atlas_name_simnibs = self.atlas_name_combo.currentText()
                if not atlas_name_simnibs: QtWidgets.QMessageBox.warning(self, "Atlas Error", "Select mesh atlas."); return
                atlas_type_display = atlas_name_simnibs
                m2m_dir = self.get_m2m_dir_for_subject(subject_id)
                if not m2m_dir: QtWidgets.QMessageBox.critical(self, "Error", f"m2m dir not found: {subject_id}."); return
                
                print(f"Loading {atlas_type_display} mesh regions for {subject_id} from {m2m_dir}...")
                progress_dialog.setValue(20); QtWidgets.QApplication.processEvents()
                try:
                    import simnibs
                    atlas = simnibs.subject_atlas(atlas_name_simnibs, m2m_dir)
                    regions = sorted(atlas.keys())
                    progress_dialog.setValue(80); QtWidgets.QApplication.processEvents()
                except ImportError: QtWidgets.QMessageBox.critical(self, "Import Error", "SimNIBS lib not found."); progress_dialog.cancel(); return
                except Exception as e: QtWidgets.QMessageBox.critical(self, "Load Error", f"Load mesh atlas fail: {e}"); progress_dialog.cancel(); print(traceback.format_exc()); return
            
            else: # Voxel Atlas
                atlas_path = self.atlas_combo.currentData() # Path from single mode combo
                if not atlas_path or not os.path.exists(atlas_path): QtWidgets.QMessageBox.warning(self, "Atlas Error", "Select valid voxel atlas."); return
                atlas_type_display = os.path.basename(atlas_path)
                print(f"Extracting regions from voxel atlas: {atlas_type_display}...")
                progress_dialog.setValue(20); QtWidgets.QApplication.processEvents()

                # Original mri_segstats logic
                seg_dir = os.path.dirname(atlas_path)
                atlas_bname = os.path.splitext(os.path.basename(atlas_path))[0]
                if atlas_bname.endswith('.nii'): atlas_bname = os.path.splitext(atlas_bname)[0]
                labels_file = os.path.join(seg_dir, f"{atlas_bname}_labels.txt") # Original name

                if not os.path.exists(labels_file): # Check for _labels.txt
                    cmd_mri_segstats = ['mri_segstats', '--seg', atlas_path, '--excludeid', '0', '--ctab-default', '--sum', labels_file]
                    print(f"Running: {' '.join(cmd_mri_segstats)}")
                    progress_dialog.setLabelText("Running mri_segstats...");
                    
                    qprocess = QtCore.QProcess(self) # Use QProcess for non-blocking with UI updates
                    qprocess.setProcessChannelMode(QtCore.QProcess.MergedChannels)
                    qprocess.start(cmd_mri_segstats[0], cmd_mri_segstats[1:])
                    
                    while qprocess.state() == QtCore.QProcess.Starting or qprocess.state() == QtCore.QProcess.Running:
                        if progress_dialog.wasCanceled(): qprocess.kill(); print("mri_segstats cancelled."); return
                        QtWidgets.QApplication.processEvents(); QtCore.QThread.msleep(50)
                        prog_val = progress_dialog.value(); 
                        if prog_val < 70: progress_dialog.setValue(prog_val + 1)

                    if qprocess.exitStatus() != QtCore.QProcess.NormalExit or qprocess.exitCode() != 0:
                        output_err = qprocess.readAll().data().decode(errors='ignore')
                        QtWidgets.QMessageBox.critical(self, "mri_segstats Error", f"mri_segstats failed:\n{output_err}"); progress_dialog.cancel(); return
                    print("mri_segstats completed.")
                else: print(f"Using existing labels file: {labels_file}")

                progress_dialog.setLabelText("Parsing regions..."); progress_dialog.setValue(75); QtWidgets.QApplication.processEvents()
                with open(labels_file, 'r') as f_in: lines = f_in.readlines()
                
                # Original parsing logic for mri_segstats --sum output
                in_header_flag = True
                for line in lines:
                    if in_header_flag and not line.startswith('#'): in_header_flag = False
                    if not in_header_flag and line.strip():
                        parts = line.strip().split()
                        if len(parts) >= 5: # StructName can have spaces
                            region_name_val = ' '.join(parts[4:]) # Original index
                            region_id_val = parts[1] # SegId original index
                            regions.append(f"{region_name_val} (ID: {region_id_val})")
                regions = sorted(list(set(regions)))
                progress_dialog.setValue(90)

            if not regions: QtWidgets.QMessageBox.information(self, "No Regions", f"No regions for: {atlas_type_display}"); progress_dialog.cancel(); return
            progress_dialog.setValue(95)
            
            # Dialog display logic (original)
            dialog = QtWidgets.QDialog(self); dialog.setWindowTitle(f"Available Regions - {atlas_type_display}")
            dialog.setMinimumWidth(400); dialog.setMinimumHeight(500)
            layout_diag = QtWidgets.QVBoxLayout(dialog)
            search_layout_diag = QtWidgets.QHBoxLayout(); search_label_diag = QtWidgets.QLabel("Search:")
            search_input_diag = QtWidgets.QLineEdit(); search_layout_diag.addWidget(search_label_diag); search_layout_diag.addWidget(search_input_diag)
            layout_diag.addLayout(search_layout_diag)
            list_widget_diag = QtWidgets.QListWidget(); list_widget_diag.addItems(regions); layout_diag.addWidget(list_widget_diag)
            button_layout_diag = QtWidgets.QHBoxLayout(); copy_btn_diag = QtWidgets.QPushButton("Copy Selected")
            close_btn_diag = QtWidgets.QPushButton("Close"); button_layout_diag.addWidget(copy_btn_diag); button_layout_diag.addWidget(close_btn_diag)
            layout_diag.addLayout(button_layout_diag)
            progress_dialog.setValue(100); progress_dialog.close()

            def filter_regions_local(text_filt): # Renamed
                for i in range(list_widget_diag.count()): list_widget_diag.item(i).setHidden(text_filt.lower() not in list_widget_diag.item(i).text().lower())
            def copy_selected_local(): # Renamed
                curr_item = list_widget_diag.currentItem()
                if curr_item:
                    sel_text = curr_item.text()
                    region_name_part = sel_text.split(" (ID:")[0] # Extract name before ID
                    self.region_input.setText(region_name_part)
                    dialog.accept()
            
            search_input_diag.textChanged.connect(filter_regions_local)
            copy_btn_diag.clicked.connect(copy_selected_local)
            close_btn_diag.clicked.connect(dialog.reject)
            list_widget_diag.itemDoubleClicked.connect(lambda item: copy_selected_local())
            dialog.exec_()
        except Exception as e_show_regions:
            if 'progress_dialog' in locals() and progress_dialog.isVisible(): progress_dialog.cancel()
            QtWidgets.QMessageBox.critical(self, "Error Showing Regions", f"Failed: {str(e_show_regions)}")
            print(traceback.format_exc())


    def load_t1_in_freeview(self):
        try:
            if not self.subject_list.selectedItems(): QtWidgets.QMessageBox.warning(self, "Warning", "Select subject."); return
            subject_id = self.subject_list.selectedItems()[0].text()
<<<<<<< HEAD
            m2m_dir_path = self.get_m2m_dir_for_subject(subject_id)
            if not m2m_dir_path: QtWidgets.QMessageBox.warning(self, "Error", f"m2m dir not found for {subject_id}."); return
=======
            project_dir = os.path.join("/mnt", os.environ.get("PROJECT_DIR_NAME", ""))
            t1_path = os.path.join(project_dir, "derivatives", "SimNIBS", f"sub-{subject_id}", 
                                  f"m2m_{subject_id}", "T1.nii.gz")
            
            if not os.path.exists(t1_path):
                QtWidgets.QMessageBox.warning(self, "Error", f"T1 NIfTI file not found: {t1_path}")
                return
            
            # Build Freeview command with T1 image
            freeview_cmd = ["freeview", "-v", t1_path]
            
            # Try to load field file if selected
            field_path = self.get_selected_field_path()
            if field_path and os.path.exists(field_path):
                # Add the field file with heatmap colormap
                freeview_cmd.extend(["-v", f"{field_path}:colormap=heat"])
                self.update_output(f"Launched Freeview with T1 image and field overlay: {t1_path}")
                self.update_output(f"Field overlay (heatmap): {field_path}")
            else:
                self.update_output(f"Launched Freeview with T1 image: {t1_path}")
                self.update_output("Note: No valid field file selected for overlay")
            
            # Launch Freeview with the command
            subprocess.Popen(freeview_cmd)
>>>>>>> 37999724
            
            t1_nii_gz_path = os.path.join(m2m_dir_path, "T1.nii.gz")
            t1_mgz_path = os.path.join(m2m_dir_path, "T1.mgz") # Check for .mgz too

            final_t1_path = None
            if os.path.exists(t1_nii_gz_path): final_t1_path = t1_nii_gz_path
            elif os.path.exists(t1_mgz_path): final_t1_path = t1_mgz_path
            
            if not final_t1_path:
                QtWidgets.QMessageBox.warning(self, "Error", f"T1 image (T1.nii.gz or T1.mgz) not found in {m2m_dir_path}")
                return
            
            subprocess.Popen(["freeview", final_t1_path])
            self.update_output(f"Launched Freeview with T1 image: {final_t1_path}")
        except FileNotFoundError: QtWidgets.QMessageBox.critical(self, "Error", "Freeview not found. Ensure installed and in PATH.")
        except Exception as e: QtWidgets.QMessageBox.critical(self, "Error", f"Failed to launch Freeview: {str(e)}"); self.update_output(f"Error: {e}")

    def update_mesh_files(self): # For single mode Gmsh dropdown
        if self.is_group_mode: return
        self.mesh_combo.clear(); self.mesh_combo.addItem("Select mesh file...")
        if not self.subject_list.selectedItems() or self.simulation_combo.currentIndex() == 0:
            self.update_gmsh_button_state(); return
            
        subject_id = self.subject_list.selectedItems()[0].text()
        simulation_name = self.simulation_combo.currentText()
        project_dir_name = os.environ.get('PROJECT_DIR_NAME', 'BIDS_new')
        
        mesh_dir_gmsh = os.path.join(f"/mnt/{project_dir_name}", "derivatives", "SimNIBS", f"sub-{subject_id}", 
                                   "Simulations", simulation_name, "Analyses", "Mesh")
        
        mesh_files_to_list = []
        if os.path.exists(mesh_dir_gmsh):
            for root, _, files in os.walk(mesh_dir_gmsh):
                for file_item in files:
                    if file_item.endswith('.msh'):
                        full_path_item = os.path.join(root, file_item)
                        rel_path_display = os.path.relpath(full_path_item, mesh_dir_gmsh)
                        mesh_files_to_list.append((os.path.splitext(os.path.basename(rel_path_display))[0], full_path_item))
        
        mesh_files_to_list.sort(key=lambda x: x[0])
        for disp, path_val in mesh_files_to_list: self.mesh_combo.addItem(disp, path_val)
        
        self.update_gmsh_button_state()

    def launch_gmsh(self):
        if self.mesh_combo.currentIndex() == 0 or not self.mesh_combo.currentData():
            QtWidgets.QMessageBox.warning(self, "Warning", "Please select a mesh file first"); return
        mesh_file_path_val = self.mesh_combo.currentData()
        if not mesh_file_path_val or not os.path.exists(mesh_file_path_val):
            QtWidgets.QMessageBox.warning(self, "Error", "Selected mesh file not found"); return

        # Original Gmsh script content
        gmsh_script_content = f'''// Gmsh script to load mesh with all mesh elements hidden
Mesh.SurfaceFaces = 0; Mesh.VolumeFaces = 0; Mesh.SurfaceEdges = 0; Mesh.VolumeEdges = 0;
Mesh.Points = 0; Mesh.Lines = 0;
Merge "{mesh_file_path_val.replace(os.sep, '/')}"; // Ensure forward slashes
General.Trackball = 1; General.RotationX = 0; General.RotationY = 0; General.RotationZ = 0;'''
        
        tmp_script_file = None
        try:
            import tempfile
            delete_flag = os.name != 'nt' # Don't auto-delete on Windows for Popen
            tmp_script_file = tempfile.NamedTemporaryFile(mode='w', suffix='.geo', delete=delete_flag)
            tmp_script_file.write(gmsh_script_content)
            tmp_script_file.flush() # Ensure write
            
            subprocess.Popen(["gmsh", tmp_script_file.name])
            self.update_output(f"Launched Gmsh with mesh file: {mesh_file_path_val}")
            self.update_output("Gmsh display: 2D faces hidden, wireframe edges visible") # This was original message

            if not delete_flag: # If not auto-deleted (Windows), schedule cleanup
                def cleanup_gmsh_script(path_to_clean):
                    import time; time.sleep(5) # Wait for Gmsh to load
                    try: os.unlink(path_to_clean)
                    except Exception as e_clean: print(f"Warning: Could not delete tmp Gmsh script {path_to_clean}: {e_clean}")
                
                import threading
                threading.Thread(target=cleanup_gmsh_script, args=(tmp_script_file.name,), daemon=True).start()

        except FileNotFoundError: QtWidgets.QMessageBox.critical(self, "Error", "Gmsh not found. Install/add to PATH.")
        except Exception as e: QtWidgets.QMessageBox.critical(self, "Error", f"Failed to launch Gmsh: {str(e)}"); self.update_output(f"Error: {e}")
        finally:
            if tmp_script_file and delete_flag: # If auto-delete was true (non-Windows)
                tmp_script_file.close() # This triggers deletion

    def update_gmsh_button_state(self):
        self.launch_gmsh_btn.setEnabled(self.mesh_combo.currentIndex() > 0 and bool(self.mesh_combo.currentData()))

    def populate_subject_montages(self, subject_id, montage_combo): # For group tab
        current_sel = montage_combo.currentText() # Preserve selection attempt
        montage_combo.clear()
        montage_combo.addItem("Select montage...")
        project_dir_name = os.environ.get('PROJECT_DIR_NAME', 'BIDS_new')
        simulations_dir = os.path.join(f"/mnt/{project_dir_name}", 'derivatives', 'SimNIBS', f'sub-{subject_id}', 'Simulations')
        
        if os.path.exists(simulations_dir):
            sims = sorted([d for d in os.listdir(simulations_dir) if os.path.isdir(os.path.join(simulations_dir, d))])
            montage_combo.addItems(sims)
            idx = montage_combo.findText(current_sel)
            if idx != -1: montage_combo.setCurrentIndex(idx)
            elif sims: montage_combo.setCurrentIndex(1) # Select first actual if any
    
    def populate_subject_fields(self, subject_id, field_combo): # For group tab field combo
        
        original_field_text = field_combo.currentText()
        original_field_data = field_combo.currentData()

        field_combo.clear()
        field_combo.addItem("Select field file...")
        
        montage_combo_for_tab = None # Find montage combo for this subject's tab
        for i in range(self.group_tabs.count()):
            if self.group_tabs.tabText(i) == f"Subject {subject_id}":
                tab_w = self.group_tabs.widget(i)
                if tab_w: montage_combo_for_tab = tab_w.findChild(QtWidgets.QComboBox, f"montage_{subject_id}")
                break
        
        if not montage_combo_for_tab or montage_combo_for_tab.currentIndex() == 0:
            if original_field_text == "Select field file..." and field_combo.count() > 0: field_combo.setCurrentIndex(0)
            return
        
        simulation_name = montage_combo_for_tab.currentText()
        project_dir = f"/mnt/{os.environ.get('PROJECT_DIR_NAME', 'BIDS_new')}"
        
        is_mesh_checked_val = self.space_mesh.isChecked()
  
        search_dir = ""
        if is_mesh_checked_val:
            search_dir = os.path.join(project_dir, 'derivatives', 'SimNIBS', f'sub-{subject_id}', 
                                     'Simulations', simulation_name, 'TI', 'mesh')
        else:
            search_dir = os.path.join(project_dir, 'derivatives', 'SimNIBS', f'sub-{subject_id}', 
                                     'Simulations', simulation_name, 'TI', 'niftis')
        
        path_exists_val = os.path.exists(search_dir)
        if not path_exists_val:
            if original_field_text == "Select field file..." and field_combo.count() > 0: field_combo.setCurrentIndex(0)
            return
        
        try:
            all_files_list = os.listdir(search_dir)
        except Exception as e_list:
            print(f"ERROR listing dir '{search_dir}': {str(e_list)}")
            if original_field_text == "Select field file..." and field_combo.count() > 0: field_combo.setCurrentIndex(0)
            return
        
        field_files_filtered = []
        if is_mesh_checked_val:
            field_files_filtered = [f for f in all_files_list if f.endswith('.msh') and not f.endswith('.msh.opt')]
        else:
            field_files_filtered = [f for f in all_files_list if any(f.endswith(ext) for ext in ['.nii', '.nii.gz', '.mgz'])]
        
        if not field_files_filtered:
            if original_field_text == "Select field file..." and field_combo.count() > 0: field_combo.setCurrentIndex(0)
            return
        
        # Original sorting and adding logic for group tab field files
        grey_files_list = sorted([f for f in field_files_filtered if f.startswith('grey_')])
        other_files_list = sorted([f for f in field_files_filtered if not f.startswith('grey_')])
        
        final_ordered_files = []
        if not is_mesh_checked_val: # Voxel: specific order for grey files
            grey_non_mni_list = [f for f in grey_files_list if '_MNI_' not in f]
            grey_mni_list = [f for f in grey_files_list if '_MNI_' in f]
            final_ordered_files.extend(grey_non_mni_list)
            final_ordered_files.extend(grey_mni_list)
            final_ordered_files.extend(other_files_list)
        else: # Mesh: all grey together, then others
            final_ordered_files.extend(grey_files_list)
            final_ordered_files.extend(other_files_list)
        
        for file_item_name in final_ordered_files:
            field_combo.addItem(file_item_name, os.path.join(search_dir, file_item_name)) # Store path in data
            
        # Attempt to restore previous selection for group tab field combo
        restored_idx_grp = -1
        if original_field_data: # By path
            for i in range(field_combo.count()):
                if field_combo.itemData(i) == original_field_data: restored_idx_grp = i; break
        if restored_idx_grp == -1 and original_field_text != "Select field file...": # By text
             restored_idx_grp = field_combo.findText(original_field_text)

        if restored_idx_grp != -1 and restored_idx_grp != 0:
            field_combo.setCurrentIndex(restored_idx_grp)
        elif field_combo.count() > 1 : # Default selection if not restored
            # Auto-select first grey file if available (original logic for group tab)
            if grey_files_list: # Check if any grey files were found
                # Find the first grey file in the now populated combo (could be non-MNI, MNI, or just grey)
                first_grey_to_select = None
                if not is_mesh_checked_val and grey_non_mni_list: first_grey_to_select = grey_non_mni_list[0]
                elif grey_files_list : first_grey_to_select = grey_files_list[0]

                if first_grey_to_select:
                    idx_grey = field_combo.findText(first_grey_to_select)
                    if idx_grey != -1: field_combo.setCurrentIndex(idx_grey)
                    else: field_combo.setCurrentIndex(1) # Fallback to first actual
                else: field_combo.setCurrentIndex(1) # Fallback
            elif field_combo.count() > 1: # If no grey, select first available actual file
                 field_combo.setCurrentIndex(1)
        else: # Only placeholder
            field_combo.setCurrentIndex(0)

    
    def populate_subject_atlases(self, subject_id, atlas_combo): # For group tab's per-subject atlas (if used)
        # This was the original method, likely intended for per-tab atlas selectors if they existed.
        # Current group atlas logic uses shared combos.
        atlas_combo.clear()
        atlas_files = self.get_available_atlas_files(subject_id)
        if not atlas_files:
            atlas_combo.addItem("No atlases found"); atlas_combo.setEnabled(False)
        elif isinstance(atlas_files[0], str) and atlas_files[0].startswith('⚠️'):
            atlas_combo.addItem(atlas_files[0]); atlas_combo.setEnabled(False)
        else:
            atlas_combo.setEnabled(True)
            for disp_name, path_val in atlas_files: # Original used file[0] as display
                atlas_combo.addItem(disp_name, path_val) # Store path as data
            if atlas_combo.count() > 0: atlas_combo.setCurrentIndex(0) # Select first valid
    
    def update_group_montage_config(self, subject_id, montage_name): # montage_name is currentText
        if montage_name and montage_name != "Select montage...":
            self.group_montage_config[subject_id] = montage_name
            # Update field options for this subject when montage changes
            field_combo_to_update = None
            for i in range(self.group_tabs.count()): # Find the tab and then the combo
                if self.group_tabs.tabText(i) == f"Subject {subject_id}":
                    tab_w = self.group_tabs.widget(i)
                    if tab_w: field_combo_to_update = tab_w.findChild(QtWidgets.QComboBox, f"field_{subject_id}")
                    break
            if field_combo_to_update:
                self.populate_subject_fields(subject_id, field_combo_to_update)
        else:
            self.group_montage_config.pop(subject_id, None)
            # Clear fields if montage deselected
            field_combo_to_clear = None # Find again
            for i in range(self.group_tabs.count()):
                if self.group_tabs.tabText(i) == f"Subject {subject_id}":
                    tab_w = self.group_tabs.widget(i)
                    if tab_w: field_combo_to_clear = tab_w.findChild(QtWidgets.QComboBox, f"field_{subject_id}")
                    break
            if field_combo_to_clear:
                 field_combo_to_clear.clear(); field_combo_to_clear.addItem("Select field file...")
                 field_combo_to_clear.setCurrentIndex(0)
                 self.group_field_config.pop(subject_id, None) # Also clear config
    
    def update_group_field_config(self, subject_id, field_name_from_combo_text):
        # Find the combo for this subject's tab to get its currentData (path)
        field_path_for_config = None
        field_combo_in_q = None
        for i in range(self.group_tabs.count()):
            if self.group_tabs.tabText(i) == f"Subject {subject_id}":
                tab_w = self.group_tabs.widget(i)
                if tab_w: field_combo_in_q = tab_w.findChild(QtWidgets.QComboBox, f"field_{subject_id}")
                break
        
        if field_combo_in_q and field_combo_in_q.currentText() == field_name_from_combo_text: # Ensure text matches current selection
            field_path_for_config = field_combo_in_q.currentData() # Get path

        if field_name_from_combo_text and field_name_from_combo_text != "Select field file..." and field_path_for_config:
            self.group_field_config[subject_id] = field_path_for_config # Store path
        else:
            self.group_field_config.pop(subject_id, None)
    
    def update_group_atlas_config(self, subject_id, atlas_name): # For per-tab atlas (original)
        # This method was in the original file but its call site might have been removed or changed.
        # If each tab had its own atlas QComboBox named f"atlas_{subject_id}"
        atlas_combo_widget = self.findChild(QtWidgets.QComboBox, f"atlas_{subject_id}") # This findChild is unreliable for tabs
        if atlas_combo_widget:
            atlas_path_data = atlas_combo_widget.currentData()
            if atlas_name and "No atlases" not in atlas_name and not atlas_name.startswith("⚠️") and atlas_path_data:
                self.group_atlas_config[subject_id] = {'name': atlas_name, 'path': atlas_path_data}
            else:
                self.group_atlas_config.pop(subject_id, None)
        # This function is likely superseded by update_group_mesh_atlas / update_group_voxel_atlas
    
    def browse_group_field(self, subject_id): # For group tab's browse button
        field_combo_for_browse = None
        for i in range(self.group_tabs.count()):
            if self.group_tabs.tabText(i) == f"Subject {subject_id}":
                tab_w = self.group_tabs.widget(i)
                if tab_w: field_combo_for_browse = tab_w.findChild(QtWidgets.QComboBox, f"field_{subject_id}")
                break
        if not field_combo_for_browse: QtWidgets.QMessageBox.warning(self, "Error", f"Field dropdown not found for {subject_id}."); return

        file_filter_str = "Mesh Files (*.msh);;All Files (*)" if self.space_mesh.isChecked() else \
                          "NIfTI Files (*.nii *.nii.gz);;MGZ Files (*.mgz);;All Files (*)"
        file_name_browsed, _ = QtWidgets.QFileDialog.getOpenFileName(self, f"Select Field File for Subject {subject_id}", "", file_filter_str)
        
        if file_name_browsed:
            is_mesh_ext_browsed = file_name_browsed.endswith('.msh') and not file_name_browsed.endswith('.msh.opt')
            is_vol_ext_browsed = any(file_name_browsed.endswith(ext) for ext in ['.nii', '.nii.gz', '.mgz'])
            type_matches_space = (is_mesh_ext_browsed and self.space_mesh.isChecked()) or \
                                 (is_vol_ext_browsed and not self.space_mesh.isChecked())

            if not type_matches_space:
                QtWidgets.QMessageBox.warning(self, "Invalid File Type", "Selected file type doesn't match analysis space."); return
            
            file_basename_browsed = os.path.basename(file_name_browsed)
            found_in_combo = any(field_combo_for_browse.itemData(i) == file_name_browsed for i in range(field_combo_for_browse.count()))
            
            if not found_in_combo: field_combo_for_browse.addItem(file_basename_browsed, file_name_browsed)
            
            for i in range(field_combo_for_browse.count()): # Select it
                if field_combo_for_browse.itemData(i) == file_name_browsed:
                    field_combo_for_browse.setCurrentIndex(i); break
            # currentTextChanged will call update_group_field_config

    # Original helper functions for group config (apply_same_*, clear_all_*, auto_select_*)
    # These need to correctly find widgets within tabs. Example:
    def auto_select_fields(self): # Original name, assumed for group mode
        if not self.is_group_mode: return # Ensure group mode
        selected_subjects = [item.text() for item in self.subject_list.selectedItems()]
        for subject_id in selected_subjects:
            self.auto_select_field_for_subject(subject_id) # Call helper
        print("Attempted to auto-select fields for group subjects.")

    def auto_select_field_for_subject(self, subject_id): # Helper for group
        field_combo_subj = None
        for i in range(self.group_tabs.count()):
            if self.group_tabs.tabText(i) == f"Subject {subject_id}":
                tab_w = self.group_tabs.widget(i)
                if tab_w: field_combo_subj = tab_w.findChild(QtWidgets.QComboBox, f"field_{subject_id}")
                break
        if field_combo_subj and field_combo_subj.count() > 1: # Has items beyond placeholder
            # Prioritize non-MNI grey, then any grey, then first available
            preferred_idx = 1 # Default to first actual item
            # Logic from original populate_subject_fields for default selection:
            if not self.space_mesh.isChecked(): # Voxel
                first_non_mni_grey = next((field_combo_subj.itemText(i) for i in range(1, field_combo_subj.count()) if field_combo_subj.itemText(i).startswith('grey_') and '_MNI_' not in field_combo_subj.itemText(i)), None)
                if first_non_mni_grey: preferred_idx = field_combo_subj.findText(first_non_mni_grey)
            else: # Mesh
                first_grey = next((field_combo_subj.itemText(i) for i in range(1, field_combo_subj.count()) if field_combo_subj.itemText(i).startswith('grey_')), None)
                if first_grey: preferred_idx = field_combo_subj.findText(first_grey)
            
            if preferred_idx != -1 : field_combo_subj.setCurrentIndex(preferred_idx)
            else: field_combo_subj.setCurrentIndex(1) # Fallback

    def restore_single_mode_sizes(self):
        if hasattr(self, 'simulation_combo'): self.simulation_combo.setFixedWidth(250)
        if hasattr(self, 'field_combo'): self.field_combo.setFixedWidth(200)
        if hasattr(self, 'field_name_input'): self.field_name_input.setFixedWidth(200)

    def set_analysis_config_panel_size(self, mode):
        if not hasattr(self, 'analysis_params_container'):
            return
        # Remove fixed height so the box fits its content
        self.analysis_params_container.setSizePolicy(QtWidgets.QSizePolicy.Preferred, QtWidgets.QSizePolicy.Fixed)
        # Ensure the container's layout maintains consistent spacing
        if hasattr(self.analysis_params_container, 'layout'):
            self.analysis_params_container.layout().setSpacing(4)
            self.analysis_params_container.layout().setContentsMargins(4, 4, 4, 4)<|MERGE_RESOLUTION|>--- conflicted
+++ resolved
@@ -1306,22 +1306,14 @@
             self.update_output(f"Montage: {montage_name}")
             self.update_output(f"Command: {' '.join(cmd)}")
             
-<<<<<<< HEAD
-            self.optimization_process = AnalysisThread(cmd, env)
-            self.optimization_process.output_signal.connect(self.update_output)
-            self.optimization_process.finished.connect(
-                lambda sid=subject_id, mname=montage_name: self.on_group_subject_finished(sid, mname)
-            )
-            self.optimization_process.start()
-
-=======
             # Create and start thread
             self.analysis_process = AnalysisThread(cmd, env)
             self.analysis_process.output_signal.connect(self.update_output)
-            self.analysis_process.finished.connect(self.analysis_finished)
+            self.analysis_process.finished.connect(
+                lambda sid=subject_id, mname=montage_name: self.on_group_subject_finished(sid, mname)
+            )
             self.analysis_process.start()
             
->>>>>>> 37999724
         except Exception as e:
             self.update_output(f"Error running analysis for subject {subject_id}: {str(e)}")
             QtCore.QTimer.singleShot(0, self.run_next_subject_in_group) # Try next
@@ -1563,11 +1555,6 @@
             formatted_text = f'<span style="color: #7f7f7f;"><i>{text}</i></span>' # Italic grey
         elif "Command:" in text or "Running" in text or "Executing" in text:
             formatted_text = f'<span style="color: #55aaff;">{text}</span>'
-<<<<<<< HEAD
-        elif "completed" in text or "Successfully" in text or "Finished" in text :
-            if "✅" not in text and "❌" not in text and "indicated failure" not in text : # Avoid double styling
-                 formatted_text = f'<span style="color: #55ff55;"><b>{text}</b></span>'
-=======
         elif "completed successfully" in text or "completed." in text or "Successfully" in text or "completed:" in text:
             formatted_text = f'<span style="color: #55ff55;"><b>{text}</b></span>'
         elif "Processing" in text or "Starting" in text:
@@ -1587,8 +1574,8 @@
             formatted_text = f'<span style="color: #aaaaaa; margin-left: 20px;">  {text}</span>'
         else:
             formatted_text = f'<span style="color: #ffffff;">{text}</span>'
->>>>>>> 37999724
-        
+        
+        # Append to the console with HTML formatting
         self.output_console.append(formatted_text)
         self.output_console.ensureCursorVisible()
         # QtWidgets.QApplication.processEvents() # Generally avoid
@@ -1889,35 +1876,8 @@
         try:
             if not self.subject_list.selectedItems(): QtWidgets.QMessageBox.warning(self, "Warning", "Select subject."); return
             subject_id = self.subject_list.selectedItems()[0].text()
-<<<<<<< HEAD
             m2m_dir_path = self.get_m2m_dir_for_subject(subject_id)
             if not m2m_dir_path: QtWidgets.QMessageBox.warning(self, "Error", f"m2m dir not found for {subject_id}."); return
-=======
-            project_dir = os.path.join("/mnt", os.environ.get("PROJECT_DIR_NAME", ""))
-            t1_path = os.path.join(project_dir, "derivatives", "SimNIBS", f"sub-{subject_id}", 
-                                  f"m2m_{subject_id}", "T1.nii.gz")
-            
-            if not os.path.exists(t1_path):
-                QtWidgets.QMessageBox.warning(self, "Error", f"T1 NIfTI file not found: {t1_path}")
-                return
-            
-            # Build Freeview command with T1 image
-            freeview_cmd = ["freeview", "-v", t1_path]
-            
-            # Try to load field file if selected
-            field_path = self.get_selected_field_path()
-            if field_path and os.path.exists(field_path):
-                # Add the field file with heatmap colormap
-                freeview_cmd.extend(["-v", f"{field_path}:colormap=heat"])
-                self.update_output(f"Launched Freeview with T1 image and field overlay: {t1_path}")
-                self.update_output(f"Field overlay (heatmap): {field_path}")
-            else:
-                self.update_output(f"Launched Freeview with T1 image: {t1_path}")
-                self.update_output("Note: No valid field file selected for overlay")
-            
-            # Launch Freeview with the command
-            subprocess.Popen(freeview_cmd)
->>>>>>> 37999724
             
             t1_nii_gz_path = os.path.join(m2m_dir_path, "T1.nii.gz")
             t1_mgz_path = os.path.join(m2m_dir_path, "T1.mgz") # Check for .mgz too
